FROM ghcr.io/cucapra/calyx:0.4.0

# Install apt dependencies
RUN apt-get update -y && \
    apt-get install -y z3

# Install CVC5
WORKDIR /home
ENV PATH=$PATH:/root/.local/bin
RUN wget https://github.com/cvc5/cvc5/releases/download/cvc5-1.0.6/cvc5-Linux --output-document cvc5 && \
  chmod +x cvc5 && \
  mv cvc5 /root/.local/bin

WORKDIR /home
ADD . filament
# Build the compiler
WORKDIR /home/filament
# Make rust use sparse registries (https://doc.rust-lang.org/nightly/cargo/reference/registries.html#registry-protocols)
ENV CARGO_REGISTRIES_CRATES_IO_PROTOCOL=sparse
RUN cargo build --all
# Set up fud
<<<<<<< HEAD
RUN python3 -m pip install find-libpython && \
  fud register -p fud/filament.py filament
=======
RUN fud register -p fud/filament.py filament
>>>>>>> 78cfa11e
<|MERGE_RESOLUTION|>--- conflicted
+++ resolved
@@ -11,6 +11,7 @@
   chmod +x cvc5 && \
   mv cvc5 /root/.local/bin
 
+# Add filament
 WORKDIR /home
 ADD . filament
 # Build the compiler
@@ -19,9 +20,5 @@
 ENV CARGO_REGISTRIES_CRATES_IO_PROTOCOL=sparse
 RUN cargo build --all
 # Set up fud
-<<<<<<< HEAD
 RUN python3 -m pip install find-libpython && \
-  fud register -p fud/filament.py filament
-=======
-RUN fud register -p fud/filament.py filament
->>>>>>> 78cfa11e
+  fud register -p fud/filament.py filament