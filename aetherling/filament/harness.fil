--- conflicted
+++ resolved
@@ -5,17 +5,10 @@
 comp main<@G: 1>(
      in: [@G, @G+1] 8,
 ) -> (
-<<<<<<< HEAD
-     out: [@G+3, @G+4] 8,
+     out: [@G+6, @G+7] 8,
 ) {
     s := new Stencil[8]<@G>(in);
-    c := new Conv<@G>(s.o1, s.o2, s.o3, s.o4, s.o5, s.o6, s.o7, s.o8, s.o9);
-=======
-     out: [G+6, G+7] 8,
-) {
-    s := new Stencil[8]<G>(in);
-    w := new Filter<G>();
-    c := new Conv<G>(s.out{0..9}, w.out{0..9});
->>>>>>> d7a209b3
+    w := new Filter<@G>();
+    c := new Conv<@G>(s.out{0..9}, w.out{0..9});
     out = c.out;
 }