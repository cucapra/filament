<<<<<<< HEAD
import "apps/blas/syr/syr.fil";
import "primitives/reshape.fil";
=======
import "apps/blas/syr/harness.fil";
>>>>>>> 57c40200

// Syr requires A to be stored as a bundle of rows
// this test harness assumes A has been flattened into the form of:
// [A_00, A_01, ..., A_0N, A_10, A_11, ..., A_1N, ..., A_N0, A_N1, ..., A_NN]
comp main[W, N, MultsN, AddsN]<'G:II>(
  go: interface['G],
  alpha: ['G, 'G+1] W,
  x:     ['G, 'G+1] N*W,
  A:     ['G, 'G+1] N*N*W,
) -> (
  A_out:  ['G+L, 'G+L+1] N*N*W
) with {
  some L;
  some II;
} where N > 0,
        W > 0,
        MultsN > 0,
        N % MultsN == 0,
        MultsN == AddsN {
  Har := new Harness[W, N, MultsN, AddsN];
  h := Har<'G>(alpha, x, A);
  A_out = h.A_out;
  L := Har::L;
  II := Har::II; 
}<|MERGE_RESOLUTION|>--- conflicted
+++ resolved
@@ -1,9 +1,4 @@
-<<<<<<< HEAD
-import "apps/blas/syr/syr.fil";
-import "primitives/reshape.fil";
-=======
 import "apps/blas/syr/harness.fil";
->>>>>>> 57c40200
 
 // Syr requires A to be stored as a bundle of rows
 // this test harness assumes A has been flattened into the form of:
