use std::path::PathBuf;

use super::{Command, Id, Signature};
use fil_gen as gen;
use gen::GenConfig;

#[derive(Default)]
/// A external or generate definition in Filament
pub struct Extern {
    pub path: String,
    pub comps: Vec<Signature>,
    /// name of the tool that generates this module
    pub gen: Option<String>,
}
impl Extern {
    pub fn new(
        path: String,
        comps: Vec<Signature>,
        gen: Option<String>,
    ) -> Self {
        Self { path, comps, gen }
    }

    pub fn map_path<F>(mut self, func: F) -> Self
    where
        F: Fn(String) -> String,
    {
        self.path = func(self.path);
        self
    }
}

#[derive(Default)]
/// A component in Filament
pub struct Component {
    // Signature of this component
    pub sig: Signature,
    /// Model for this component
    pub body: Vec<Command>,
}

impl Component {
    pub fn new(sig: Signature, body: Vec<Command>) -> Self {
        Self { sig, body }
    }
}

pub struct Namespace {
    /// Imported files
    pub imports: Vec<String>,
    /// Define externals and their files
    pub externs: Vec<Extern>,
    /// Components defined in this file
    pub components: Vec<Component>,
    /// Top-level component id
    pub toplevel: String,
    /// Top level bindings
    pub bindings: Vec<u64>,
}

impl Namespace {
    pub fn new(toplevel: String) -> Self {
        Self {
            imports: Vec::default(),
            externs: Vec::default(),
            components: Vec::default(),
            bindings: Vec::default(),
            toplevel,
        }
    }

    /// Returns true if the namespace declares at least one generative module
    pub fn requires_gen(&self) -> bool {
        self.externs.iter().any(|Extern { gen, .. }| gen.is_some())
    }

    /// Initialize the generator executor using the given generate definitions.
    /// REQUIRES: The tools definitions must be in files with absolute paths.
    /// The folder containing the generated files is deleted when the destructor
    /// for GenExec runs.
    pub fn init_gen(
        &self,
        out_dir: Option<PathBuf>,
<<<<<<< HEAD
        config: Option<PathBuf>,
=======
        config: GenConfig,
>>>>>>> 54090d1a
    ) -> gen::GenExec {
        let mut gen_exec = gen::GenExec::new(false, out_dir, config);
        for Extern { path, gen, .. } in &self.externs {
            let Some(tool_name) = gen else {
                continue;
            };
            let tool = gen_exec.register_tool_from_file(path.into());
            assert!(&tool.name == tool_name, "Generate definition for tool `{}` does not match the tool name `{}`", tool_name, tool.name);
        }
        gen_exec
    }

    /// External signatures associated with the namespace
    pub fn externals(&self) -> impl Iterator<Item = (Id, &Signature)> {
        self.externs.iter().flat_map(|Extern { comps, .. }| {
            comps.iter().map(|s| (*s.name.inner(), s))
        })
    }

    /// Get the index to the top-level component.
    /// Currently, this is the distinguished "main" component
    pub fn main_idx(&self) -> Option<usize> {
        self.components.iter().position(|c| {
            c.sig.name.inner() == &Id::from(self.toplevel.clone())
        })
    }
}<|MERGE_RESOLUTION|>--- conflicted
+++ resolved
@@ -81,11 +81,7 @@
     pub fn init_gen(
         &self,
         out_dir: Option<PathBuf>,
-<<<<<<< HEAD
-        config: Option<PathBuf>,
-=======
         config: GenConfig,
->>>>>>> 54090d1a
     ) -> gen::GenExec {
         let mut gen_exec = gen::GenExec::new(false, out_dir, config);
         for Extern { path, gen, .. } in &self.externs {
