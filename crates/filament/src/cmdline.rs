use argh::FromArgs;
use std::{path::PathBuf, str::FromStr};

#[derive(Debug, Default, Clone, Copy)]
/// Solver to use in the pass
pub enum Solver {
    #[default]
    CVC5,
    Z3,
    Boolector,
    Bitwuzla,
}

impl FromStr for Solver {
    type Err = String;
    fn from_str(s: &str) -> Result<Self, Self::Err> {
        match s {
            "z3" => Ok(Solver::Z3),
            "cvc5" => Ok(Solver::CVC5),
            "boolector" => Ok(Solver::Boolector),
            "bitwuzla" => Ok(Solver::Bitwuzla),
            _ => {
                Err(format!("unknown solver: {s}. Known solvers are: z3, cvc5, boolector, bitwuzla"))
            }
        }
    }
}

#[derive(Debug, Default)]
pub enum Backend {
    #[default]
    Verilog,
    Calyx,
}

impl FromStr for Backend {
    type Err = String;
    fn from_str(s: &str) -> Result<Self, Self::Err> {
        match s {
            "calyx" => Ok(Backend::Calyx),
            "verilog" => Ok(Backend::Verilog),
            _ => Err(format!(
                "unknown backend: {s}. Known backends are: calyx, verilog"
            )),
        }
    }
}

#[derive(FromArgs, Debug)]
/// The Filament pipeline verifier
pub struct Opts {
    /// path to the primitives library
    #[argh(positional)]
    pub input: PathBuf,

    /// print out the IR
    #[argh(option, long = "dump-after")]
    pub dump_after: Vec<String>,

    /// print out assignments that falsify the constraints
    #[argh(switch, long = "show-models")]
    pub show_models: bool,

    /// path to search for imports
    #[argh(
        option,
        long = "library",
        short = 'l',
        // default = "vec![\"./\".into()]"
        // This is currently not supported by argh 0.1.12, but it has been fixed in the master branch...
    )]
    pub library: Vec<PathBuf>,

    /// only check the program without compilation.
    #[argh(switch, short = 'c', long = "check")]
    pub check: bool,

    /// output the interface.json for the input program
    #[argh(switch, long = "dump-interface")]
    pub dump_interface: bool,

    /// set log level
    #[argh(option, long = "log", default = "log::LevelFilter::Warn")]
    pub log_level: log::LevelFilter,

    /// set toplevel
    #[argh(option, long = "toplevel", default = "\"main\".into()")]
    pub toplevel: String,

    /// skip the discharge pass (unsafe)
    #[argh(switch, long = "unsafe-skip-discharge")]
    pub unsafe_skip_discharge: bool,

    // `gen` options
    /// the output directory to store files generated from external tools
    #[argh(option, long = "out-dir")]
    pub out_dir: Option<PathBuf>,

<<<<<<< HEAD
    /// file path to the config file
    #[argh(option, long = "gen-config")]
    pub gen_config: Option<PathBuf>,
=======
    /// provided bindings (gen config and parameter bindings)
    #[argh(option, long = "bindings")]
    pub bindings: Option<PathBuf>,
>>>>>>> 54090d1a

    // Backend options
    /// backend to use (default: verilog): calyx, verilog
    #[argh(option, long = "backend", default = "Backend::Verilog")]
    pub backend: Backend,
    /// disable generation of slow FSMs in the backend
    #[argh(switch, long = "disable-slow-fsms")]
    pub disable_slow_fsms: bool,
    /// preserves original port names during compilation.
    #[argh(switch, long = "preserve-names")]
    pub preserve_names: bool,

    // Solver specific configuration
    /// solver to use (default: cvc5): cvc5, z3
    #[argh(option, long = "solver", default = "Solver::Z3")]
    pub solver: Solver,
    /// solve assertions separately rather than all at once
    #[argh(switch, long = "discharge-separate")]
    pub discharge_separate: bool,
    /// dump interactions with the solver in the given file
    #[argh(option, long = "dump-solver-log")]
    pub solver_replay_file: Option<String>,
    /// use bitvector encoding for proofs
    #[argh(option, long = "solver-bv")]
    pub solver_bv: Option<u8>,
}<|MERGE_RESOLUTION|>--- conflicted
+++ resolved
@@ -96,15 +96,9 @@
     #[argh(option, long = "out-dir")]
     pub out_dir: Option<PathBuf>,
 
-<<<<<<< HEAD
-    /// file path to the config file
-    #[argh(option, long = "gen-config")]
-    pub gen_config: Option<PathBuf>,
-=======
     /// provided bindings (gen config and parameter bindings)
     #[argh(option, long = "bindings")]
     pub bindings: Option<PathBuf>,
->>>>>>> 54090d1a
 
     // Backend options
     /// backend to use (default: verilog): calyx, verilog
