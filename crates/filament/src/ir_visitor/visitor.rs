use crate::cmdline;
<<<<<<< HEAD
use fil_ir::{self as ir, MutCtx};
use fil_utils::{self as utils, AttrCtx, GPosIdx};
=======
use fil_ir::{self as ir, Ctx, MutCtx};
>>>>>>> 47875b9a

#[must_use]
#[derive(PartialEq, Eq)]
/// Action performed by the visitor
pub enum Action {
    /// Stop visiting the CFG
    Stop,
    /// Continue visiting the CFG
    Continue,
    /// Add commands after this command
    AddBefore(Vec<ir::Command>),
    /// Change the current command with other commands
    Change(Vec<ir::Command>),
}

impl Action {
    /// Run the traversal specified by `next` if this traversal succeeds.
    /// If the result of this traversal is not `Action::Continue`, do not
    /// run `next()`.
    pub fn and_then<F>(self, mut next: F) -> Action
    where
        F: FnMut() -> Action,
    {
        match self {
            Action::Continue => next(),
            Action::Change(_) | Action::AddBefore(_) | Action::Stop => self,
        }
    }
}

/// Contains information passed to visitor functions.
/// This is re-generated when beginning to visit each component.
pub struct VisitorData<'comp> {
    /// The current component being visited
    pub comp: ir::Component,
    /// The idx of the current component.
    pub idx: ir::CompIdx,
    /// The command line options for this pass
    pub opts: &'comp cmdline::Opts,
    /// mutable context reference, held to prevent another
    /// function from mutating the context as it is currently invalid.
    pub mut_ctx: &'comp mut ir::Context,
}

impl<'comp> VisitorData<'comp> {
    /// Get an immutable reference to the current [ir::Context].
    pub fn ctx(&'comp self) -> &'comp ir::Context {
        self.mut_ctx
    }
    /// Get an immutable reference to a component.
    /// This is necessary because if the component being borrowed
    /// is exactly the same as the one being visited,
    /// the context no longer contains it.
    pub fn get(&self, idx: ir::CompIdx) -> &ir::Component {
        if idx == self.idx {
            &self.comp
        } else {
            self.mut_ctx.get(idx)
        }
    }
}

impl<'comp> From<(ir::CompIdx, &'comp cmdline::Opts, &'comp mut ir::Context)>
    for VisitorData<'comp>
{
    fn from(
        (idx, opts, ctx): (
            ir::CompIdx,
            &'comp cmdline::Opts,
            &'comp mut ir::Context,
        ),
    ) -> Self {
        let comp = std::mem::take(ctx.get_mut(idx));
        Self {
            comp,
            idx,
            opts,
            mut_ctx: ctx,
        }
    }
}

impl Drop for VisitorData<'_> {
    fn drop(&mut self) {
        // swaps the component back into the context when this visitordata is no longer used.
        std::mem::swap(self.mut_ctx.get_mut(self.idx), &mut self.comp);
    }
}

/// Construct a visitor
pub trait Construct {
    fn from(opts: &cmdline::Opts, ctx: &mut ir::Context) -> Self;

    /// Clear data before the next component has been visited
    fn clear_data(&mut self);
}

impl<T: Default> Construct for T {
    fn from(_: &cmdline::Opts, _: &mut ir::Context) -> Self {
        Self::default()
    }

    fn clear_data(&mut self) {
        *self = Self::default();
    }
}

/// A visitor for the commands by detaching them from the underlying component.
pub trait Visitor
where
    Self: Sized + Construct,
{
    /// The user visible name for the pass
    fn name() -> &'static str;

    /// Flag associated with this component
    /// Used to track whether a component has been transformed by this pass
    fn flag() -> Option<utils::CompBool> {
        None
    }

    #[must_use]
    /// Executed after the visitor has visited all the components.
    /// If the return value is `Some`, the number is treated as an error code.
    fn after_traversal(&mut self) -> Option<u64> {
        None
    }

    /// Executed before the visitor starts visiting the commands.
    /// The commands are still attached to the component
    fn start(&mut self, _data: &mut VisitorData) -> Action {
        Action::Continue
    }

    /// Executed after the visitor has visited all the commands.
    fn end(&mut self, _data: &mut VisitorData) {}

    fn invoke(&mut self, _: ir::InvIdx, _data: &mut VisitorData) -> Action {
        Action::Continue
    }

    fn instance(&mut self, _: ir::InstIdx, _data: &mut VisitorData) -> Action {
        Action::Continue
    }

    fn connect(
        &mut self,
        _: &mut ir::Connect,
        _data: &mut VisitorData,
    ) -> Action {
        Action::Continue
    }

    /// Executed before the body of the loop is visited
    fn start_loop(
        &mut self,
        _: &mut ir::Loop,
        _data: &mut VisitorData,
    ) -> Action {
        Action::Continue
    }

    /// Executed after the body of the loop is visited
    fn end_loop(
        &mut self,
        _: &mut ir::Loop,
        _data: &mut VisitorData,
    ) -> Action {
        Action::Continue
    }
    /// Traverse for `for` loops.
    /// Overriding this requires explicit traversal over the body.
    fn do_loop(&mut self, l: &mut ir::Loop, data: &mut VisitorData) -> Action {
        self.start_loop(l, data)
            .and_then(|| self.visit_cmds(&mut l.body, data))
            .and_then(|| self.end_loop(l, data))
    }

    /// Executed before the branches of the if is visited
    fn start_if(&mut self, _: &mut ir::If, _data: &mut VisitorData) -> Action {
        Action::Continue
    }
    /// Executed after the branches of the if is visited
    fn end_if(&mut self, _: &mut ir::If, _data: &mut VisitorData) -> Action {
        Action::Continue
    }
    /// Traverse for `if` statements.
    /// Overriding this requires explicit traversal over the body.
    fn do_if(&mut self, i: &mut ir::If, data: &mut VisitorData) -> Action {
        self.start_if(i, data)
            .and_then(|| self.visit_cmds(&mut i.then, data))
            .and_then(|| self.visit_cmds(&mut i.alt, data))
            .and_then(|| self.end_if(i, data))
    }

    fn fact(&mut self, _: &mut ir::Fact, _data: &mut VisitorData) -> Action {
        Action::Continue
    }

    fn bundle_def(
        &mut self,
        _: ir::PortIdx,
        _data: &mut VisitorData,
    ) -> Action {
        Action::Continue
    }

    fn exists(
        &mut self,
        _: &mut ir::Exists,
        _data: &mut VisitorData,
    ) -> Action {
        Action::Continue
    }

    fn let_(&mut self, _: &mut ir::Let, _data: &mut VisitorData) -> Action {
        Action::Continue
    }

    fn visit_cmd(
        &mut self,
        cmd: &mut ir::Command,
        data: &mut VisitorData,
    ) -> Action {
        match cmd {
            ir::Command::Instance(idx) => self.instance(*idx, data),
            ir::Command::Invoke(idx) => self.invoke(*idx, data),
            ir::Command::BundleDef(idx) => self.bundle_def(*idx, data),
            ir::Command::Connect(con) => self.connect(con, data),
            ir::Command::ForLoop(l) => self.do_loop(l, data),
            ir::Command::If(i) => self.do_if(i, data),
            ir::Command::Fact(f) => self.fact(f, data),
            ir::Command::Exists(e) => self.exists(e, data),
            ir::Command::Let(l) => self.let_(l, data),
        }
    }

    /// Perform action before visiting a sequence of commands which represent a scope.
    fn start_cmds(
        &mut self,
        _: &mut Vec<ir::Command>,
        _data: &mut VisitorData,
    ) {
    }

    /// Perform action after visiting a sequence of commands representing a scope.
    fn end_cmds(&mut self, _: &mut Vec<ir::Command>, _data: &mut VisitorData) {}

    fn visit_cmds(
        &mut self,
        cmds: &mut Vec<ir::Command>,
        data: &mut VisitorData,
    ) -> Action {
        self.start_cmds(cmds, data);

        let cs = std::mem::take(cmds);
        let mut n_cmds = Vec::with_capacity(cs.len());
        let mut iter = cs.into_iter();

        let mut stopped = false;
        for mut cmd in iter.by_ref() {
            match self.visit_cmd(&mut cmd, data) {
                Action::Stop => {
                    stopped = true;
                    break;
                }
                Action::Continue => {
                    n_cmds.push(cmd);
                }
                Action::Change(cmds) => {
                    n_cmds.extend(cmds.into_iter());
                }
                Action::AddBefore(cmds) => {
                    n_cmds.extend(cmds.into_iter());
                    n_cmds.push(cmd);
                }
            }
        }
        n_cmds.extend(iter);
        *cmds = n_cmds;

        if stopped {
            Action::Stop
        } else {
            self.end_cmds(cmds, data);
            Action::Continue
        }
    }

    fn visit(&mut self, mut data: VisitorData) {
        let pre_cmds = match self.start(&mut data) {
            Action::Stop => return,
            Action::Continue => None,
            Action::AddBefore(cmds) => Some(cmds),
            Action::Change(_) => {
                unreachable!("start should not change IR")
            }
        };

        // Traverse the commands
        let mut cmds = std::mem::take(&mut data.comp.cmds);
        match self.visit_cmds(&mut cmds, &mut data) {
            Action::Stop | Action::Continue => (),
            Action::Change(_) | Action::AddBefore(_) => {
                unreachable!("visit_cmds should not attempt to change IR nodes")
            }
        }

        if let Some(pre_cmds) = pre_cmds {
            data.comp.cmds = pre_cmds;
        }
        data.comp.cmds.extend(cmds);

        if let Some(flag) = Self::flag() {
            data.comp.attrs.set(flag, true, GPosIdx::UNKNOWN);
        }

        self.end(&mut data);
    }

    /// Apply the pass to all components in the context
    fn do_pass(opts: &cmdline::Opts, ctx: &mut ir::Context) -> Result<(), u64> {
        let mut visitor = Self::from(opts, ctx);
        for idx in ctx.comps.idx_iter() {
            visitor.clear_data();
            log::trace!("{}: Visiting component {}", Self::name(), idx);
            visitor.visit((idx, opts, &mut *ctx).into());
        }
        match visitor.after_traversal() {
            Some(n) => Err(n),
            None => Ok(()),
        }
    }
}<|MERGE_RESOLUTION|>--- conflicted
+++ resolved
@@ -1,10 +1,7 @@
 use crate::cmdline;
-<<<<<<< HEAD
-use fil_ir::{self as ir, MutCtx};
+use fil_ir::{self as ir, Ctx, MutCtx};
 use fil_utils::{self as utils, AttrCtx, GPosIdx};
-=======
-use fil_ir::{self as ir, Ctx, MutCtx};
->>>>>>> 47875b9a
+
 
 #[must_use]
 #[derive(PartialEq, Eq)]
