--- conflicted
+++ resolved
@@ -82,12 +82,8 @@
         ip::TypeCheck,
         ip::IntervalCheck,
         ip::PhantomCheck,
-<<<<<<< HEAD
-        ip::Assume,
+        ip::FunAssumptions,
         ip::BuildDomination
-=======
-        ip::FunAssumptions
->>>>>>> 4d1c5a5f
     }
     if !opts.unsafe_skip_discharge {
         ir_pass_pipeline! {opts, ir; ip::Discharge }
@@ -98,11 +94,12 @@
     ir = log_pass! { opts; ip::Monomorphize::transform(&ir, &mut gen_exec), "monomorphize"};
     // type check after monomorphization
     ir_pass_pipeline! {opts, ir;
+        ip::Assumptions,
         ip::BuildDomination,
         ip::TypeCheck,
         ip::IntervalCheck,
         ip::PhantomCheck,
-        ip::Assume
+        ip::FunAssumptions
     }
     if !opts.unsafe_skip_discharge {
         ir_pass_pipeline! {opts, ir; ip::Discharge }
