use calyx_backend::Backend;
use calyx_opt::pass_manager::PassManager;
use fil_gen::GenConfig;
use fil_ir as ir;
use filament::ir_passes::BuildDomination;
use filament::{cmdline, ir_passes as ip, resolver::Resolver};
use filament::{log_pass, log_time, pass_pipeline};
use serde::Deserialize;
use std::collections::HashMap;
use std::fs;

#[derive(Deserialize, Default, Debug)]
#[serde(default)]
/// Contains the bindings that are provided by the user.
pub struct ProvidedBindings {
    /// Gen configuration variables
    gen: GenConfig,
    /// Parameters to give to the components
    params: HashMap<String, Vec<u64>>,
}

// Prints out the interface for main component in the input program.
fn run(opts: &cmdline::Opts) -> Result<(), u64> {
    // enable tracing
    env_logger::Builder::from_default_env()
        .format_timestamp(None)
        .format_module_path(false)
        .format_target(false)
        .filter_level(opts.log_level)
        .target(env_logger::Target::Stderr)
        .init();

    // Load the provided bindings
    let provided_bindings: ProvidedBindings = opts
        .bindings
        .as_ref()
        .map(|path| toml::from_str(&fs::read_to_string(path).unwrap()).unwrap())
        .unwrap_or_default();

    let ns = match Resolver::from(opts).parse_namespace() {
        Ok(mut ns) => {
            ns.toplevel = opts.toplevel.clone();
            ns.bindings = provided_bindings
                .params
                .get(opts.toplevel.as_str())
                .cloned()
                .unwrap_or_default();
            ns
        }
        Err(e) => {
            eprintln!("Error: {e:?}");
            return Err(1);
        }
    };

    // Initialize the generator
    let mut gen_exec = if ns.requires_gen() {
        if opts.out_dir.is_none()
            && matches!(opts.backend, cmdline::Backend::Calyx)
        {
            log::warn!(concat!(
                "Generated calyx program will NOT compile because it depends ",
                "on generated files. Please provide an output directory using ",
                "`--out-dir <dir>` to store the generated files."
            ))
        }
<<<<<<< HEAD
        Some(ns.init_gen(opts.out_dir.clone(), opts.gen_config.clone()))
=======
        Some(ns.init_gen(opts.out_dir.clone(), provided_bindings.gen))
>>>>>>> 54090d1a
    } else {
        None
    };

    // Transform AST to IR
    let mut ir = log_pass! { opts; ir::transform(ns)?, "astconv" };
    pass_pipeline! {opts, ir;
        ip::BuildDomination,
        ip::TypeCheck,
        ip::IntervalCheck,
        ip::PhantomCheck,
        ip::Assume
    }
    if !opts.unsafe_skip_discharge {
        pass_pipeline! {opts, ir; ip::Discharge }
    }
    pass_pipeline! { opts, ir;
        BuildDomination
    };
    ir = log_pass! { opts; ip::Monomorphize::transform(&ir, &mut gen_exec), "monomorphize"};
    pass_pipeline! { opts, ir;
        ip::Simplify,
        ip::AssignCheck,
        ip::BundleElim,
        ip::AssignCheck
    }

    // Return early if we're asked to dump the interface
    if opts.dump_interface {
        ip::DumpInterface::print(&ir);
        return Ok(());
    }

    // Return if we are only checking
    if opts.check {
        return Ok(());
    }
    let calyx = log_time!(
        ip::Compile::compile(ir, opts.disable_slow_fsms, opts.preserve_names),
        "compile"
    );
    match opts.backend {
        cmdline::Backend::Verilog => {
            gen_verilog(calyx).unwrap();
        }
        cmdline::Backend::Calyx => {
            let out = &mut std::io::stdout();
            calyx_ir::Printer::write_context(&calyx, false, out).unwrap();
        }
    }

    // Drop the generator executor after the execution finishes to ensure that
    // Calyx has access to the generated file.
    drop(gen_exec);
    Ok(())
}

fn gen_verilog(mut ctx: calyx_ir::Context) -> Result<(), calyx_utils::Error> {
    let pm = PassManager::default_passes()?;
    let backend_conf = calyx_ir::BackendConf {
        synthesis_mode: false,
        enable_verification: false,
        flat_assign: true,
        emit_primitive_extmodules: false,
    };
    ctx.bc = backend_conf;
    pm.execute_plan(
        &mut ctx,
        &["all".to_string()],
        &["canonicalize".to_string()],
        false,
    )?;
    let backend = calyx_backend::VerilogBackend;
    backend.run(ctx, calyx_utils::OutputFile::Stdout)
}

fn main() {
    let opts: cmdline::Opts = argh::from_env();
    match run(&opts) {
        Ok(_) => (),
        Err(err) => {
            eprintln!("Compilation failed with {err} errors.");
            if !opts.show_models {
                eprintln!("Run with --show-models to generate assignments for failing constraints.");
            }
            std::process::exit(1)
        }
    }
}<|MERGE_RESOLUTION|>--- conflicted
+++ resolved
@@ -64,11 +64,7 @@
                 "`--out-dir <dir>` to store the generated files."
             ))
         }
-<<<<<<< HEAD
-        Some(ns.init_gen(opts.out_dir.clone(), opts.gen_config.clone()))
-=======
         Some(ns.init_gen(opts.out_dir.clone(), provided_bindings.gen))
->>>>>>> 54090d1a
     } else {
         None
     };
