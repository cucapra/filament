--- conflicted
+++ resolved
@@ -82,12 +82,8 @@
         ip::TypeCheck,
         ip::IntervalCheck,
         ip::PhantomCheck,
-<<<<<<< HEAD
-        ip::FunAssumptions,
+        ip::InferAssumes,
         ip::BuildDomination
-=======
-        ip::InferAssumes
->>>>>>> ad3ef7fa
     }
     if !opts.unsafe_skip_discharge {
         ir_pass_pipeline! {opts, ir; ip::Discharge }
