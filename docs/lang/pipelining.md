--- conflicted
+++ resolved
@@ -62,11 +62,7 @@
 ### Delays of Subcomponents
 The second error message points out that the ALU component may execute every cycle but the multiplier we used can only execute every two cycles:
 ```
-<<<<<<< HEAD
-{{#include ../../examples/tut-pipe-wrong-1.expect:15:29}}
-=======
 {{#include ../../examples/tut-pipe-wrong-1.expect:13:25}}
->>>>>>> 516f5e4b
 ```
 
 Yet again, our request is physically impossible to satisfy: our multiplier circuit is fundamentally incapable of executing every cycle.
@@ -82,11 +78,7 @@
 
 However, in making this change, we've created a new problem for ourselves:
 ```
-<<<<<<< HEAD
-{{#include ../../examples/tut-pipe-wrong-2.expect:20:30}}
-=======
 {{#include ../../examples/tut-pipe-wrong-2.expect:18:27}}
->>>>>>> 516f5e4b
 ```
 Filament tells us that `FastMult`'s `out` port is available in the interval [G+3, G+4) instead of [G+2, G+3) for `Mult`, i.e., the latency of `FastMult` is different from the latency of `Mult`.
 
