--- conflicted
+++ resolved
@@ -19,11 +19,7 @@
 
 ./"$script_dir/gen_float.py" gen --width $(cat $width) "$count" > "$data"
 
-<<<<<<< HEAD
-(fud e -s cocotb.data "$data" --to cocotb-out "$dir/harness.fil" -s calyx.flags ' -d canonicalize' -s  -q | \
-=======
 (fud e -s cocotb.data "$data" --to cocotb-out "$dir/harness.fil" -s calyx.flags ' -d canonicalize' -q | \
->>>>>>> 9ec9b6cb
   ./"$script_dir/gen_float.py" check --fields $(cat $fields) && \
   echo "No counterexamples with $count data points" && rm -f "$data") || \
   cat "$data"