import "primitives/core.fil";
import "primitives/math.fil";

comp CombNoShareIterDiv[W]<@G: 1>(
  go: interface[@G],
   left: [@G, @G+1] W,
   right: [@G, @G+1] W,
) -> (
   quotient: [@G, @G+1] W
) where W > 0 {
  bundle acc[W+1]: for<k> [@G, @G+1] W+1;
  bundle quotient_next[W+1]: for<k> [@G, @G+1] W;

  // Initialize the accumulator and quotient
  init := new Id_Init[W]<@G>(left);
  acc{0} = init.acc;
  quotient_next{0} = init.quotient;

  for i in 0..W {
    s := new Id_Next[W]<@G>(acc{i}, right, quotient_next{i});
    acc{i+1} = s.acc_next;
    quotient_next{i+1} = s.quotient_next;
  }

  quotient = quotient_next{W};
}

/// An iterative divider that uses exactly one `Id_Next` circuit and shares it over W cycles.
comp ShareIterDiv[W]<@G: W>(
  go: interface[@G],
   left: [@G, @G+1] W,
   right: [@G, @G+1] W,
) -> (
<<<<<<< HEAD
   quotient: [@G+W, @G+W+1] W
) where W > 0 {
  td := new TradeoffDiv[W, 1, W]<@G>(left, right);
=======
   quotient: [G+#W, G+#W+1] #W
) where #W > 0 {
  td := new TradeoffDiv[#W, 1]<G>(left, right);
>>>>>>> d7a209b3
  quotient = td.out;
}

/// An iterative divider that uses W `Id_Next` circuits and does not share them.
comp PipeIterDiv[W]<@G: 1>(
  go: interface[@G],
   left: [@G, @G+1] W,
   right: [@G, @G+1] W,
) -> (
<<<<<<< HEAD
   quotient: [@G+W, @G+W+1] W
) where W > 0 {
  td := new TradeoffDiv[W, W, 1]<@G>(left, right);
=======
   quotient: [G+#W, G+#W+1] #W
) where #W > 0 {
  td := new TradeoffDiv[#W, #W]<G>(left, right);
>>>>>>> d7a209b3
  quotient = td.out;
}
<|MERGE_RESOLUTION|>--- conflicted
+++ resolved
@@ -31,15 +31,9 @@
    left: [@G, @G+1] W,
    right: [@G, @G+1] W,
 ) -> (
-<<<<<<< HEAD
    quotient: [@G+W, @G+W+1] W
 ) where W > 0 {
-  td := new TradeoffDiv[W, 1, W]<@G>(left, right);
-=======
-   quotient: [G+#W, G+#W+1] #W
-) where #W > 0 {
-  td := new TradeoffDiv[#W, 1]<G>(left, right);
->>>>>>> d7a209b3
+  td := new TradeoffDiv[W, 1]<@G>(left, right);
   quotient = td.out;
 }
 
@@ -49,14 +43,8 @@
    left: [@G, @G+1] W,
    right: [@G, @G+1] W,
 ) -> (
-<<<<<<< HEAD
    quotient: [@G+W, @G+W+1] W
 ) where W > 0 {
-  td := new TradeoffDiv[W, W, 1]<@G>(left, right);
-=======
-   quotient: [G+#W, G+#W+1] #W
-) where #W > 0 {
-  td := new TradeoffDiv[#W, #W]<G>(left, right);
->>>>>>> d7a209b3
+  td := new TradeoffDiv[W, W]<@G>(left, right);
   quotient = td.out;
 }
