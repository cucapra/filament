use std::path::PathBuf;

use super::{Command, Id, Signature};
use fil_gen as gen;

#[derive(Default)]
/// A external or generate definition in Filament
pub struct Extern {
    pub path: String,
    pub comps: Vec<Signature>,
    /// name of the tool that generates this module
    pub gen: Option<String>,
}
impl Extern {
    pub fn new(
        path: String,
        comps: Vec<Signature>,
        gen: Option<String>,
    ) -> Self {
        Self { path, comps, gen }
    }

    pub fn map_path<F>(mut self, func: F) -> Self
    where
        F: Fn(String) -> String,
    {
        self.path = func(self.path);
        self
    }
}

#[derive(Default)]
/// A component in Filament
pub struct Component {
    // Signature of this component
    pub sig: Signature,
    /// Model for this component
    pub body: Vec<Command>,
}

impl Component {
    pub fn new(sig: Signature, body: Vec<Command>) -> Self {
        Self { sig, body }
    }
}

pub struct Namespace {
    /// Imported files
    pub imports: Vec<String>,
    /// Define externals and their files
    pub externs: Vec<Extern>,
    /// Components defined in this file
    pub components: Vec<Component>,
    /// Top-level component id
    pub toplevel: String,
}

impl Namespace {
    pub fn new(toplevel: String) -> Self {
        Self {
            imports: Vec::default(),
            externs: Vec::default(),
            components: Vec::default(),
            toplevel,
        }
    }

    /// Returns true if the namespace declares at least one generative module
    pub fn requires_gen(&self) -> bool {
        self.externs.iter().any(|Extern { gen, .. }| gen.is_some())
    }

    /// Initialize the generator executor using the given generate definitions.
    /// REQUIRES: The tools definitions must be in files with absolute paths.
    /// The folder containing the generated files is deleted when the destructor
    /// for GenExec runs.
<<<<<<< HEAD
    pub fn init_gen(&self, config: Option<PathBuf>) -> gen::GenExec {
        let mut gen_exec = gen::GenExec::new(false, config);
=======
    pub fn init_gen(&self, out_dir: Option<PathBuf>) -> gen::GenExec {
        let mut gen_exec = gen::GenExec::new(false, out_dir);
>>>>>>> f001f1b5
        for Extern { path, gen, .. } in &self.externs {
            let Some(tool_name) = gen else {
                continue;
            };
            let tool = gen_exec.register_tool_from_file(path.into());
            assert!(&tool.name == tool_name, "Generate definition for tool `{}` does not match the tool name `{}`", tool_name, tool.name);
        }
        gen_exec
    }

    /// External signatures associated with the namespace
    pub fn externals(&self) -> impl Iterator<Item = (Id, &Signature)> {
        self.externs.iter().flat_map(|Extern { comps, .. }| {
            comps.iter().map(|s| (*s.name.inner(), s))
        })
    }

    /// Get the index to the top-level component.
    /// Currently, this is the distinguished "main" component
    pub fn main_idx(&self) -> Option<usize> {
        self.components.iter().position(|c| {
            c.sig.name.inner() == &Id::from(self.toplevel.clone())
        })
    }
}<|MERGE_RESOLUTION|>--- conflicted
+++ resolved
@@ -74,13 +74,12 @@
     /// REQUIRES: The tools definitions must be in files with absolute paths.
     /// The folder containing the generated files is deleted when the destructor
     /// for GenExec runs.
-<<<<<<< HEAD
-    pub fn init_gen(&self, config: Option<PathBuf>) -> gen::GenExec {
-        let mut gen_exec = gen::GenExec::new(false, config);
-=======
-    pub fn init_gen(&self, out_dir: Option<PathBuf>) -> gen::GenExec {
-        let mut gen_exec = gen::GenExec::new(false, out_dir);
->>>>>>> f001f1b5
+    pub fn init_gen(
+        &self,
+        out_dir: Option<PathBuf>,
+        config: Option<PathBuf>,
+    ) -> gen::GenExec {
+        let mut gen_exec = gen::GenExec::new(false, out_dir, config);
         for Extern { path, gen, .. } in &self.externs {
             let Some(tool_name) = gen else {
                 continue;
