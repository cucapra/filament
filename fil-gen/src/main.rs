--- conflicted
+++ resolved
@@ -11,11 +11,7 @@
         .filter_level(opts.log_level)
         .target(env_logger::Target::Stderr)
         .init();
-<<<<<<< HEAD
-    let mut gen = GenExec::new(opts.dry_run, opts.gen_config);
-=======
-    let mut gen = GenExec::new(opts.dry_run, None);
->>>>>>> f001f1b5
+    let mut gen = GenExec::new(opts.dry_run, None, opts.gen_config);
 
     // Deserialize the tool description
     let desc = fs::read_to_string(opts.tool).unwrap();
