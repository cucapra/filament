use crate::{self as ir, Ctx};
use std::io::Write;

pub type IOResult = std::io::Result<()>;

/// A context capable of displaying a value.
pub trait DisplayCtx<T> {
    /// Write the value into a buffer
    fn write(&self, val: T, f: &mut impl Write) -> IOResult;

    /// Display the value
    fn display(&self, val: T) -> String {
        let mut s = Vec::new();
        self.write(val, &mut s).unwrap();
        std::str::from_utf8(&s).unwrap().to_string()
    }
}

impl DisplayCtx<ir::CompIdx> for ir::Context {
    fn write(&self, val: ir::CompIdx, f: &mut impl Write) -> IOResult {
        let comp = self.get(val);
        if let Some(ext_info) = &comp.src_info {
            write!(f, "{}", ext_info.name)
        } else {
            write!(f, "comp{}", val.get())
        }
    }
}

impl DisplayCtx<ir::TimeIdx> for ir::Component {
    fn write(&self, val: ir::TimeIdx, f: &mut impl Write) -> IOResult {
        let &ir::Time { event, offset } = self.get(val);
        if offset.is_const(self, 0) {
            self.write(event, f)
        } else {
            self.write(event, f)?;
            write!(f, "+")?;
            self.write(offset, f)
        }
    }
}

impl DisplayCtx<ir::EventIdx> for ir::Component {
<<<<<<< HEAD
    fn write(&self, idx: ir::EventIdx, f: &mut impl Write) -> std::fmt::Result {
=======
    fn write(&self, idx: ir::EventIdx, f: &mut impl Write) -> IOResult {
>>>>>>> a8a38af6
        if log::log_enabled!(log::Level::Trace) {
            return write!(f, "{idx}");
        }
        let ev = self.get(idx);
        if let Some(ev) = self.get(ev.info).as_event() {
            write!(f, "'{}", ev.name)
        } else {
            write!(f, "'{idx}")
        }
    }
}

impl DisplayCtx<ir::ParamIdx> for ir::Component {
<<<<<<< HEAD
    fn write(&self, idx: ir::ParamIdx, f: &mut impl Write) -> std::fmt::Result {
=======
    fn write(&self, idx: ir::ParamIdx, f: &mut impl Write) -> IOResult {
>>>>>>> a8a38af6
        if log::log_enabled!(log::Level::Trace) {
            return write!(f, "{idx}");
        }
        let param: &ir::Param = self.get(idx);
        let info = self.get(param.info).as_param();
        let name = info.map_or(format!("{idx}"), |p| format!("{}", p.name));
        match param.owner {
            ir::ParamOwner::Instance { inst, .. } => {
                let inst = self.get(inst);
                let inst_name = self
                    .get(inst.info)
                    .as_instance()
                    .map_or(format!("{idx}"), |inst| format!("{}", inst.name));
                write!(f, "{inst_name}::{name}")
            }
            _ => write!(f, "{name}"),
        }
    }
}

impl DisplayCtx<ir::InvIdx> for ir::Component {
<<<<<<< HEAD
    fn write(&self, idx: ir::InvIdx, f: &mut impl Write) -> std::fmt::Result {
=======
    fn write(&self, idx: ir::InvIdx, f: &mut impl Write) -> IOResult {
>>>>>>> a8a38af6
        if log::log_enabled!(log::Level::Trace) {
            return write!(f, "{idx}");
        }

        let inv = self.get(idx);
        if let Some(inv) = self.get(inv.info).as_invoke() {
            write!(f, "{}", inv.name)
        } else {
            write!(f, "{idx}")
        }
    }
}

impl DisplayCtx<ir::InstIdx> for ir::Component {
<<<<<<< HEAD
    fn write(&self, idx: ir::InstIdx, f: &mut impl Write) -> std::fmt::Result {
=======
    fn write(&self, idx: ir::InstIdx, f: &mut impl Write) -> IOResult {
>>>>>>> a8a38af6
        if log::log_enabled!(log::Level::Trace) {
            return write!(f, "{idx}");
        }

        let inst = self.get(idx);
        if let Some(inst) = self.get(inst.info).as_instance() {
            write!(f, "{}", inst.name)
        } else {
            write!(f, "{idx}")
        }
    }
}

impl DisplayCtx<ir::PortIdx> for ir::Component {
    fn write(&self, idx: ir::PortIdx, f: &mut impl Write) -> IOResult {
        let port = self.get(idx);
        let name = self
            .get(port.info)
            .as_port()
            .map_or(format!("{idx}"), |p| format!("{}", p.name));
        match port.owner {
            ir::PortOwner::Local | ir::PortOwner::Sig { .. } => {
                write!(f, "{name}")
            }
            ir::PortOwner::Inv { inv, .. } => {
                self.write(inv, f)?;
                write!(f, ".{name}")
            }
        }
    }
}

impl<'a> DisplayCtx<&'a ir::TimeSub> for ir::Component {
    fn write(&self, ts: &'a ir::TimeSub, f: &mut impl Write) -> IOResult {
        match ts {
            ir::TimeSub::Unit(e) => self.write(*e, f),
            ir::TimeSub::Sym { l, r } => {
                write!(f, "|")?;
                self.write(*l, f)?;
                write!(f, " - ")?;
                self.write(*r, f)?;
                write!(f, "|")
            }
        }
    }
}

impl<'a> DisplayCtx<&'a ir::Range> for ir::Component {
    fn write(&self, val: &'a ir::Range, f: &mut impl Write) -> IOResult {
        write!(f, "[")?;
        self.write(val.start, f)?;
        write!(f, ", ")?;
        self.write(val.end, f)?;
        write!(f, "]")
    }
}

impl<'a> DisplayCtx<&'a ir::Liveness> for ir::Component {
    fn write(&self, l: &ir::Liveness, f: &mut impl Write) -> IOResult {
        let ir::Liveness { idx, len, range } = l;
        write!(
            f,
            "for<{}: {}> {}",
            self.display(*idx),
            self.display(*len),
            self.display(range)
        )
    }
}

impl<'a> DisplayCtx<&'a ir::Access> for ir::Component {
    fn write(&self, a: &ir::Access, f: &mut impl Write) -> IOResult {
        let &ir::Access { port, start, end } = a;
        self.write(port, f)?;
        if a.is_port(self) {
            write!(f, "[{}]", self.display(start))
        } else {
            write!(f, "[{}..{})", self.display(start), self.display(end))
        }
    }
}

impl<'a> DisplayCtx<&'a ir::Connect> for ir::Component {
    fn write(&self, c: &ir::Connect, f: &mut impl Write) -> IOResult {
        let ir::Connect { src, dst, .. } = c;
        self.write(src, f)?;
        write!(f, " = ")?;
        self.write(dst, f)
    }
}<|MERGE_RESOLUTION|>--- conflicted
+++ resolved
@@ -41,11 +41,7 @@
 }
 
 impl DisplayCtx<ir::EventIdx> for ir::Component {
-<<<<<<< HEAD
-    fn write(&self, idx: ir::EventIdx, f: &mut impl Write) -> std::fmt::Result {
-=======
     fn write(&self, idx: ir::EventIdx, f: &mut impl Write) -> IOResult {
->>>>>>> a8a38af6
         if log::log_enabled!(log::Level::Trace) {
             return write!(f, "{idx}");
         }
@@ -59,11 +55,7 @@
 }
 
 impl DisplayCtx<ir::ParamIdx> for ir::Component {
-<<<<<<< HEAD
-    fn write(&self, idx: ir::ParamIdx, f: &mut impl Write) -> std::fmt::Result {
-=======
     fn write(&self, idx: ir::ParamIdx, f: &mut impl Write) -> IOResult {
->>>>>>> a8a38af6
         if log::log_enabled!(log::Level::Trace) {
             return write!(f, "{idx}");
         }
@@ -85,11 +77,7 @@
 }
 
 impl DisplayCtx<ir::InvIdx> for ir::Component {
-<<<<<<< HEAD
-    fn write(&self, idx: ir::InvIdx, f: &mut impl Write) -> std::fmt::Result {
-=======
     fn write(&self, idx: ir::InvIdx, f: &mut impl Write) -> IOResult {
->>>>>>> a8a38af6
         if log::log_enabled!(log::Level::Trace) {
             return write!(f, "{idx}");
         }
@@ -104,11 +92,7 @@
 }
 
 impl DisplayCtx<ir::InstIdx> for ir::Component {
-<<<<<<< HEAD
-    fn write(&self, idx: ir::InstIdx, f: &mut impl Write) -> std::fmt::Result {
-=======
     fn write(&self, idx: ir::InstIdx, f: &mut impl Write) -> IOResult {
->>>>>>> a8a38af6
         if log::log_enabled!(log::Level::Trace) {
             return write!(f, "{idx}");
         }
