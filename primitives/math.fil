--- conflicted
+++ resolved
@@ -9,63 +9,33 @@
 /// * `N` is the number of inputs.
 /// * `K` is the number of levels in the tree.
 /// The module instantiates registers at every level of the tree resulting in
-<<<<<<< HEAD
 /// a latency of `K`.
-///
-/// NOTE(rachit): Once we have default parameters, we can provide a default
-/// binding fot `K` based on `N`.
-comp ReduceAdd[W, N, K]<@G:1>(
+comp ReduceAdd[W, N]<@G:1>(
     in[N]: for<i> [@G, @G+1] W
 ) -> (
      out: [@G+K, @G+K+1] W
-) where W > 1,
+) with {
+   let K = log2(N);
+} where W > 1,
         N >= 1,
-        N == pow2(K),
+        K == log2(N),
         K >= 0
 {
-    if K == 0 {
+    if N == 1 {
         out = in{0};
     } else {
         // Required to make recursive calls type check.
-        assert pow2(K-1) == N/2;
+        assert K-1 == log2(N/2);
         // This is a corollary of K != 0
         assert N >= 2;
-=======
-/// a latency of `#K`.
-comp ReduceAdd[#W, #N]<G:1>(
-    in[#N]: for<#i> [G, G+1] #W
-) -> (
-     out: [G+#K, G+#K+1] #W
-) with {
-   let #K = log2(#N);
-} where #W > 1,
-        #N >= 1,
-        #K == log2(#N),
-        #K >= 0
-{
-    if #N == 1 {
-        out = in{0};
-    } else {
-        // Required to make recursive calls type check.
-        assert #K-1 == log2(#N/2);
-        // This is a corollary of #K != 0
-        assert #N >= 2;
->>>>>>> d7a209b3
         // This is not true in general for integer division but
         // because N is a power of 2 it is true.
         assert N - N/2 == N/2;
 
-<<<<<<< HEAD
-        left := new ReduceAdd[W, N/2, K-1]<@G>(in{0..N/2});
-        right := new ReduceAdd[W, N/2, K-1]<@G>(in{N/2..N});
+        left := new ReduceAdd[W, N/2]<@G>(in{0..N/2});
+        right := new ReduceAdd[W, N/2]<@G>(in{N/2..N});
         add := new Add[W]<@G+K-1>(left.out, right.out);
         d := new Delay[W]<@G+K-1>(add.out);
-=======
-        left := new ReduceAdd[#W, #N/2]<G>(in{0..#N/2});
-        right := new ReduceAdd[#W, #N/2]<G>(in{#N/2..#N});
-        add := new Add[#W]<G+#K-1>(left.out, right.out);
-        d := new Delay[#W]<G+#K-1>(add.out);
->>>>>>> d7a209b3
         out = d.out;
     }
 }
@@ -103,27 +73,16 @@
 comp Id_Init[W]<@G: 1>(
    left: [@G, @G+1] W,
 ) -> (
-<<<<<<< HEAD
    acc: [@G, @G+1] W+1,
    quotient: [@G, @G+1] W,
 ) where W > 0 {
   zero_one := new Const[1, 0]<@G>();
   c := new Concat[W, 1, W+1]<@G>(left, zero_one.out);
-  c_ext := new ZeroExtend[W+1, 2*W+1]<@G>(c.out);
-  acc_slice := new Slice[2*W+1, 2*W, W, W+1]<@G>(c_ext.out);
-  q_slice := new Slice[2*W+1, W, 0, W]<@G>(c_ext.out);
-=======
-   acc: [G, G+1] #W+1,
-   quotient: [G, G+1] #W,
-) where #W > 0 {
-  zero_one := new Const[1, 0]<G>();
-  c := new Concat[#W, 1, #W+1]<G>(left, zero_one.out);
-
-  let #Ext = 2*#W+1;
-  c_ext := new ZeroExtend[#W+1, #Ext]<G>(c.out);
-  acc_slice := new Slice[#Ext, 2*#W, #W, #W+1]<G>(c_ext.out);
-  q_slice := new Slice[#Ext, #W, 0, #W]<G>(c_ext.out);
->>>>>>> d7a209b3
+
+  let Ext = 2*W+1;
+  c_ext := new ZeroExtend[W+1, Ext]<@G>(c.out);
+  acc_slice := new Slice[Ext, 2*W, W, W+1]<@G>(c_ext.out);
+  q_slice := new Slice[Ext, W, 0, W]<@G>(c_ext.out);
 
   acc = acc_slice.out;
   quotient = q_slice.out;
@@ -145,42 +104,24 @@
   check := new Gte[W+1]<@G>(acc, right_ext.out);
 
   // True branch
-<<<<<<< HEAD
   sub := new Sub[W+1]<@G>(acc, right_ext.out);
   sub_slice := new Slice[W+1, W-1, 0, W]<@G>(sub.out);
   one_1 := new Const[1, 1]<@G>();
+
+  let Ext = 2*W+1;
+
   true_con_0 := new Concat[W, 1, W+1]<@G>(quotient, one_1.out);
-  true_con := new Concat[W, W+1, 2*W+1]<@G>(sub_slice.out, true_con_0.out);
+  true_con := new Concat[W, W+1, Ext]<@G>(sub_slice.out, true_con_0.out);
 
   // False branch
-  fal_con := new Concat[W+1, W, 2*W+1]<@G>(acc, quotient);
-  one_WW1 := new Const[2*W+1, 1]<@G>();
-  fal_sh := new ShiftLeft[2*W+1]<@G>(fal_con.out, one_WW1.out);
-
-  c := new Mux[2*W+1]<@G>(check.out, true_con.out, fal_sh.out);
-
-  acc_slice := new Slice[2*W+1, 2*W, W, W+1]<@G>(c.out);
-  q_slice := new Slice[2*W+1, W, 0, W]<@G>(c.out);
-=======
-  sub := new Sub[#W+1]<G>(acc, right_ext.out);
-  sub_slice := new Slice[#W+1, #W-1, 0, #W]<G>(sub.out);
-  one_1 := new Const[1, 1]<G>();
-
-  let #Ext = 2*#W+1;
-
-  true_con_0 := new Concat[#W, 1, #W+1]<G>(quotient, one_1.out);
-  true_con := new Concat[#W, #W+1, #Ext]<G>(sub_slice.out, true_con_0.out);
-
-  // False branch
-  fal_con := new Concat[#W+1, #W, #Ext]<G>(acc, quotient);
-  one_WW1 := new Const[#Ext, 1]<G>();
-  fal_sh := new ShiftLeft[#Ext]<G>(fal_con.out, one_WW1.out);
-
-  c := new Mux[#Ext]<G>(check.out, true_con.out, fal_sh.out);
-
-  acc_slice := new Slice[#Ext, 2*#W, #W, #W+1]<G>(c.out);
-  q_slice := new Slice[#Ext, #W, 0, #W]<G>(c.out);
->>>>>>> d7a209b3
+  fal_con := new Concat[W+1, W, Ext]<@G>(acc, quotient);
+  one_WW1 := new Const[Ext, 1]<@G>();
+  fal_sh := new ShiftLeft[Ext]<@G>(fal_con.out, one_WW1.out);
+
+  c := new Mux[Ext]<@G>(check.out, true_con.out, fal_sh.out);
+
+  acc_slice := new Slice[Ext, 2*W, W, W+1]<@G>(c.out);
+  q_slice := new Slice[Ext, W, 0, W]<@G>(c.out);
 
   quotient_next = q_slice.out;
   acc_next = acc_slice.out;
@@ -195,38 +136,20 @@
 /// seq_div = TradeoffDiv[W, 1, W];
 /// pipe_div = TradeoffDiv[W, W, 1];
 /// ```
-<<<<<<< HEAD
 /// The `seq_div` instance has a II=W and reuses one instance of `Id_Next` `W` times.
 /// The `pipe_div` instance has a II=1 and reuses `W` instances of `Id_Next` once each.
-///
-/// NOTE(rachit): Once we have default parameters, we should provide a default value for `K`
-/// using `I`.
-comp TradeoffDiv[W, I, K]<@G: K>(
+comp TradeoffDiv[W, I]<@G: K>(
   go: interface[@G],
    left: [@G, @G+1] W,
    right: [@G, @G+1] W,
 ) -> (
    out: [@G+W, @G+W+1] W,
-) where
+) with {
+   let K = W / I;
+} where
   I > 0,
-  K > 0,
+  W > 0,
   W == I * K
-=======
-/// The `seq_div` instance has a II=#W and reuses one instance of `Id_Next` `#W` times.
-/// The `pipe_div` instance has a II=1 and reuses `#W` instances of `Id_Next` once each.
-comp TradeoffDiv[#W, #I]<G: #K>(
-  go: interface[G],
-   left: [G, G+1] #W,
-   right: [G, G+1] #W,
-) -> (
-   out: [G+#W, G+#W+1] #W,
-) with {
-   let #K = #W / #I;
-} where
-  #I > 0,
-  #W > 0,
-  #W == #I * #K
->>>>>>> d7a209b3
 {
     // At a high-level, we use two sets of bundles
     //  1. Bundles that track the "outer" signals which forward signals between the reused instances.
@@ -252,41 +175,24 @@
         // Bundles to forward data
         // Each bundle starts at time K*i which represents the previous
         // computations that have already occurred.
-<<<<<<< HEAD
-        bundle acc[K+1]: for<a> [@G+(K*i)+a, @G+(K*i)+a+1] W+1;
-        bundle qn [K+1]: for<a> [@G+(K*i)+a, @G+(K*i)+a+1] W;
-        bundle r  [K+1]: for<a> [@G+(K*i)+a, @G+(K*i)+a+1] W;
-=======
-        let #Cur = #K*#i;
-        bundle acc[#K+1]: for<#a> [G+#Cur+#a, G+#Cur+#a+1] #W+1;
-        bundle qn [#K+1]: for<#a> [G+#Cur+#a, G+#Cur+#a+1] #W;
-        bundle r  [#K+1]: for<#a> [G+#Cur+#a, G+#Cur+#a+1] #W;
->>>>>>> d7a209b3
+        let Cur = K*i;
+        bundle acc[K+1]: for<a> [@G+Cur+a, @G+Cur+a+1] W+1;
+        bundle qn [K+1]: for<a> [@G+Cur+a, @G+Cur+a+1] W;
+        bundle r  [K+1]: for<a> [@G+Cur+a, @G+Cur+a+1] W;
 
         acc{0} = o_acc{i};
         qn{0} = o_qn{i};
         r{0} = o_r{i};
 
         // Loop back the computation into the same circuit for K cycles.
-<<<<<<< HEAD
         for j in 0..K {
-            s := N<@G+(K*i)+j>(acc{j}, r{j}, qn{j});
-            acc_reg := Acc<@G+(K*i)+j>(s.acc_next);
-            qn_reg := QN<@G+(K*i)+j>(s.quotient_next);
-            r_reg := R<@G+(K*i)+j>(r{j});
+            s := N<@G+Cur+j>(acc{j}, r{j}, qn{j});
+            acc_reg := Acc<@G+Cur+j>(s.acc_next);
+            qn_reg := QN<@G+Cur+j>(s.quotient_next);
+            r_reg := R<@G+Cur+j>(r{j});
             acc{j+1} = acc_reg.out;
             qn{j+1} = qn_reg.out;
             r{j+1} = r_reg.out;
-=======
-        for #j in 0..#K {
-            s := N<G+#Cur+#j>(acc{#j}, r{#j}, qn{#j});
-            acc_reg := Acc<G+#Cur+#j>(s.acc_next);
-            qn_reg := QN<G+#Cur+#j>(s.quotient_next);
-            r_reg := R<G+#Cur+#j>(r{#j});
-            acc{#j+1} = acc_reg.out;
-            qn{#j+1} = qn_reg.out;
-            r{#j+1} = r_reg.out;
->>>>>>> d7a209b3
         }
 
         // Forward signals from the final reuse to the next circuit.
