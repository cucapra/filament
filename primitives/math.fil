/**
 * Defines useful math operations.
 */
import "./state.fil";
import "./comb.fil";

/// Implements a parameterized addition-based reduction tree.
/// * `#W` is the width of the input and output.
/// * `#N` is the number of inputs.
/// * `#K` is the number of levels in the tree.
/// The module instantiates registers at every level of the tree resulting in
/// a latency of `#K`.
comp ReduceAdd[#W, #N, ?#K=log2(#N)]<G:1>(
    in[#N]: for<#i> [G, G+1] #W
) -> (
     out: [G+#K, G+#K+1] #W
) where #W > 1,
        #N >= 1,
        #N == pow2(#K),
        #K >= 0
{
    if #K == 0 {
        out = in{0};
    } else {
        // Required to make recursive calls type check.
        assert pow2(#K-1) == #N/2;
        // This is a corollary of #K != 0
        assert #N >= 2;
        // This is not true in general for integer division but
        // because #N is a power of 2 it is true.
        assert #N - #N/2 == #N/2;

        left := new ReduceAdd[#W, #N/2, #K-1]<G>(in{0..#N/2});
        right := new ReduceAdd[#W, #N/2, #K-1]<G>(in{#N/2..#N});
        add := new Add[#W]<G+#K-1>(left.out, right.out);
        d := new Delay[#W]<G+#K-1>(add.out);
        out = d.out;
    }
}

/// ANCHOR: fastmult
/// Implementation of a multiplier with initiation interval 1 and latency 3.
/// Written in a way to allow Vivado to infer a DSP.
comp FastMult[#W]<G: 1>(
   left: [G, G+1] #W,
   right: [G, G+1] #W,
) -> (
   out: [G+3, G+4] #W,
) where #W > 0
/// ANCHOR_END: fastmult
{
  // First stage, register the inputs
  l := new Delay[#W]<G>(left);
  r := new Delay[#W]<G>(right);

  // Second stage, perform the computation and save it
  m := new MultComb[#W]<G+1>(l.out, r.out);
  ot := new Delay[#W]<G+1>(m.out);

  // Third stage, forward the value from temp out to out register
  final := new Delay[#W]<G+2>(ot.out);

  // Connect the output to the out register
  out = final.out;
}

// =========== Implementation of restoring divider =============

/// Initializes the restoring divider.
/// NOTE(rachit): This should be a private module.
comp Id_Init[#W]<G: 1>(
   left: [G, G+1] #W,
) -> (
   acc: [G, G+1] #W+1,
   quotient: [G, G+1] #W,
) where #W > 0 {
  zero_one := new Const[1, 0]<G>();
  c := new Concat[#W, 1, #W+1]<G>(left, zero_one.out);

  let #Ext = 2*#W+1;
  c_ext := new ZeroExtend[#W+1, #Ext]<G>(c.out);
  acc_slice := new Slice[#Ext, 2*#W, #W, #W+1]<G>(c_ext.out);
  q_slice := new Slice[#Ext, #W, 0, #W]<G>(c_ext.out);

  acc = acc_slice.out;
  quotient = q_slice.out;
}


/// Implements one step of the iterative division algorithm over #W-bit numbers.
/// NOTE(rachit): This should be a private module.
comp Id_Next[#W]<G: 1>(
   acc: [G, G+1] #W+1,
   right: [G, G+1] #W,
   quotient: [G, G+1] #W,
) -> (
   acc_next: [G, G+1] #W+1,
   quotient_next: [G, G+1] #W,
) where #W > 0 {

  right_ext := new ZeroExtend[#W, #W+1]<G>(right);
  check := new Gte[#W+1]<G>(acc, right_ext.out);

  // True branch
  sub := new Sub[#W+1]<G>(acc, right_ext.out);
  sub_slice := new Slice[#W+1, #W-1, 0, #W]<G>(sub.out);
  one_1 := new Const[1, 1]<G>();

  let #Ext = 2*#W+1;

  true_con_0 := new Concat[#W, 1, #W+1]<G>(quotient, one_1.out);
  true_con := new Concat[#W, #W+1, #Ext]<G>(sub_slice.out, true_con_0.out);

  // False branch
  fal_con := new Concat[#W+1, #W, #Ext]<G>(acc, quotient);
  one_WW1 := new Const[#Ext, 1]<G>();
  fal_sh := new ShiftLeft[#Ext]<G>(fal_con.out, one_WW1.out);

  c := new Mux[#Ext]<G>(check.out, true_con.out, fal_sh.out);

  acc_slice := new Slice[#Ext, 2*#W, #W, #W+1]<G>(c.out);
  q_slice := new Slice[#Ext, #W, 0, #W]<G>(c.out);

  quotient_next = q_slice.out;
  acc_next = acc_slice.out;
}

/// A parameterized iterative divider for #W-bit numbers that can trade-off area and throughput.
/// * #I: Number of instances of the `Id_Next` module to instantiate.
/// * #K: Number of times each instance is reused.
/// * #W: Bitwidth of the inputs and outputs.
/// The `#I` parameter allows us to trade-off area and throughput. For example:
/// ```
/// seq_div = TradeoffDiv[#W, 1, #W];
/// pipe_div = TradeoffDiv[#W, #W, 1];
/// ```
/// The `seq_div` instance has a II=#W and reuses one instance of `Id_Next` `#W` times.
/// The `pipe_div` instance has a II=1 and reuses `#W` instances of `Id_Next` once each.
///
<<<<<<< HEAD
/// NOTE(rachit): Once we have default parameters, we should provide a default value for `#K`
/// using `#I`.
comp TradeoffDiv[#W, #I]<G: #K>(
=======
/// NOTE(rachit): Once we have sig bindings, we should define #K as a private
/// parameter in terms of #W and #I.
comp TradeoffDiv[#W, #I, ?#K=#W/#I]<G: #K>(
>>>>>>> f625dcb9
  go: interface[G],
   left: [G, G+1] #W,
   right: [G, G+1] #W,
) -> (
   out: [G+#W, G+#W+1] #W,
) with {
   let #K = #W / #I;
} where
  #I > 0,
  #K > 0,
  #W == #I * #K
{
    // At a high-level, we use two sets of bundles
    //  1. Bundles that track the "outer" signals which forward signals between the reused instances.
    //  2. Bundles that track the "inner" signals which "loop back" the signals into the reused instances.

    // Bundles that track the "outer" signals which connect each reused instance in the circuit.
    bundle o_acc[#I+1]: for<#a> [G+#a*#K, G+#a*#K+1] #W+1;
    bundle o_qn [#I+1]: for<#a> [G+#a*#K, G+#a*#K+1] #W;
    bundle o_r  [#I+1]: for<#a> [G+#a*#K, G+#a*#K+1] #W;

    i := new Id_Init[#W]<G>(left);
    o_acc{0} = i.acc;
    o_qn{0} = i.quotient;
    o_r{0} = right;

    for #i in 0..#I {
        // Instantiate the I'th circuit
        N := new Id_Next[#W];
        Acc := new Delay[#W+1];
        QN := new Delay[#W];
        R := new Delay[#W];

        // Bundles to forward data
        // Each bundle starts at time #K*#i which represents the previous
        // computations that have already occurred.
        let #Cur = #K*#i;
        bundle acc[#K+1]: for<#a> [G+#Cur+#a, G+#Cur+#a+1] #W+1;
        bundle qn [#K+1]: for<#a> [G+#Cur+#a, G+#Cur+#a+1] #W;
        bundle r  [#K+1]: for<#a> [G+#Cur+#a, G+#Cur+#a+1] #W;

        acc{0} = o_acc{#i};
        qn{0} = o_qn{#i};
        r{0} = o_r{#i};

        // Loop back the computation into the same circuit for K cycles.
        for #j in 0..#K {
            s := N<G+#Cur+#j>(acc{#j}, r{#j}, qn{#j});
            acc_reg := Acc<G+#Cur+#j>(s.acc_next);
            qn_reg := QN<G+#Cur+#j>(s.quotient_next);
            r_reg := R<G+#Cur+#j>(r{#j});
            acc{#j+1} = acc_reg.out;
            qn{#j+1} = qn_reg.out;
            r{#j+1} = r_reg.out;
        }

        // Forward signals from the final reuse to the next circuit.
        o_acc{#i+1} = acc{#K};
        o_qn{#i+1} = qn{#K};
        o_r{#i+1} = r{#K};
    }

    out = o_qn{#I};
}<|MERGE_RESOLUTION|>--- conflicted
+++ resolved
@@ -137,15 +137,9 @@
 /// The `seq_div` instance has a II=#W and reuses one instance of `Id_Next` `#W` times.
 /// The `pipe_div` instance has a II=1 and reuses `#W` instances of `Id_Next` once each.
 ///
-<<<<<<< HEAD
 /// NOTE(rachit): Once we have default parameters, we should provide a default value for `#K`
 /// using `#I`.
 comp TradeoffDiv[#W, #I]<G: #K>(
-=======
-/// NOTE(rachit): Once we have sig bindings, we should define #K as a private
-/// parameter in terms of #W and #I.
-comp TradeoffDiv[#W, #I, ?#K=#W/#I]<G: #K>(
->>>>>>> f625dcb9
   go: interface[G],
    left: [G, G+1] #W,
    right: [G, G+1] #W,
