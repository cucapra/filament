import "primitives/state.fil";

// A highly parameterized serializer. The parameters are:
// * W: The width of the inputs
// * N: The number of "bundles" to be produced
// * B: The size of each bundle
// * C: The number of cycles between each bundle
// * H: The number of cycles each signal is held for
//
// The serializer consumes N*B inputs in over H cycles and produces
// N bundles of B elements each every C cycles, and holds each output
// for H cycles.
//
// The number of parameters can be overhelming to here is an example:
// ```
// s := new Serialize[8, 2, 32, 1, 1]<@G>(...)
// ```
// This is a serializer that accepts 16 32-bit inputs in the first cycle
// and produces 8 bundles of 2 elements each every cycle, and holds each
// output for one cycle each.
//
// In general, you probably don't want to use the C and H parameters at
// all. They are most useful when the serializer is providing inputs to
// a component that is not fully pipelined.
<<<<<<< HEAD
comp GenSerialize[W, N, B, C, H]<@G: C*(N-1)+H>(
    go: interface[@G],
    in[N*B]: for<p> [@G, @G+H] W
) -> (
    // The parenthesis are important because we want to perform integer
    // division.
    out[N*B]: for<p> [@G+C*(p/B), @G+C*(p/B)+H] W
) where N > 0, B > 0, C > 0, H > 0 {
    for i in 0..N {
        for j in 0..B {
            assert (B*i+j)/B == i; // Proof hint. Make type checking faster.
            if i > 0 {
                d := new Register[W]<@G, @G+C*i+H>(in{B*i+j});
                out{B*i+j} = d.out;
            } else {
                out{B*i+j} = in{B*i+j};
            }
        }
    }
}

// A serializer that hides the more complex interface of `GenSerialize`.
// NOTE(rachit): Once we have default parameters (https://github.com/cucapra/filament/issues/133),
// We should remove this and change GenSerialize to have C=1 and H=1.
comp Serialize[W, N, B]<@G:N>(
    go: interface[@G],
    in[N*B]: for<p> [@G, @G+1] W
) -> (
    out[N*B]: for<p> [@G+p/B, @G+p/B+1] W
) where N > 0, B > 0 {
    s := new GenSerialize[W, N, B, 1, 1]<@G>(in{0..N*B});
    out{0..N*B} = s.out{0..N*B};
}

=======
comp Serialize[#W, #N, #B, ?#C=1, ?#H=1]<G: #C*(#N-1)+#H>(
    go: interface[G],
    in[#Tot]: [G, G+#H] #W
) -> (
    // The parenthesis are important because we want to perform integer
    // division.
    out[#Tot]: for<#p> [G+#C*(#p/#B), G+#C*(#p/#B)+#H] #W
) with {
    let #Tot = #N*#B;
} where
    #N > 0,
    #B > 0,
    #C > 0,
    #H > 0
{
    for #i in 0..#N {
        for #j in 0..#B {
            let #CurIdx = #B*#i+#j;
            assume #CurIdx/#B == #i; // Proof hint. Make type checking faster.
            if #i > 0 {
                d := new Register[#W]<G, G+#C*#i+#H>(in{#CurIdx});
                out{#CurIdx} = d.out;
            } else {
                out{#CurIdx} = in{#CurIdx};
            }
        }
    }
}

>>>>>>> d7a209b3

// A highly parameterized deserializer. The parameters are:
// * W: The width of the inputs
// * N: The number of "bundles" to be consumed
// * B: The size of each bundle
// * C: The number of cycles between each bundle
// * H: The number of cycles each signal is held for
//
// The deserializer consumes N bundles of B elements each every C cycles
// where each input must be held for H cycles.
// It produces all the outputs on cycle C*(N-1) and holds them for H cycles.the first
//
// The number of parameters can be overhelming to here is an example:
// ```
// s := new Deserialize[8, 2, 32, 1, 1]<@G>(...)
// ```
// This is a deserializer that accepts 8 bundles of 2 elements each every cycle,
// and holds each input for one cycle each. It produces 16 32-bit outputs in the
// in the 7th cycle and holds them for 1 cycle.
//
// In general, you probably don't want to use the C and H parameters at
// all. They are most useful when the deserializer is consuming inputs from
// a component that is not fully pipelined.
<<<<<<< HEAD
comp GenDeserialize[W, N, B, C, H]<@G: C*N+H-2>(
    go: interface[@G],
    in[N*B]: for<p> [@G+C*(p/B), @G+C*(p/B)+H] W
) -> (
    out[N*B]: for<p> [@G+C*(N-1), @G+C*(N-1)+H] W
) where N > 1, B > 0, C > 0, H > 0 {
    for i in 0..N {
        // Accepts B inputs this cycle and delay them
        for j in 0..B {
            assert (B*i+j)/B == i; // Proof hint. Make type checking faster.
            if i < N-1 {
                d := new Register[W]<@G+C*i, @G+C*N+H-1>(in{B*i+j});
                out{B*i+j} = d.out;
            } else {
                out{B*i+j} = in{B*i+j};
            }
        }
    }
}

// Implements a K to n*K deserializer.
// Accepts K inputs every cycle for N cycles and produces N*K outputs in
// the last cycle.
comp Deserialize[W, N, B]<@G: N-1>(
    go: interface[@G],
    in[N*B]: for<p> [@G+p/B, @G+p/B+1] W
) -> (
    out[N*B]: for<p> [@G+N-1, @G+N] W
) where N > 1, B > 0 {
    d := new GenDeserialize[W, N, B, 1, 1]<@G>(in{0..N*B});
    out{0..N*B} = d.out{0..N*B};
}

/// Take a bundle of length L that produces values every N and cycles and make
/// it produce values every M cycles where M > N.
comp Downsample[N, M, L, W]<@G: (M-N)*L>(
    go: interface[@G],
    in[L]: for<p> [@G+N*p, @G+N*p+1] W
=======
comp Deserialize[#W, #N, #B, ?#C=1, ?#H=1]<G: #End-1>(
    go: interface[G],
    in[#Tot]: for<#p> [G+#C*(#p/#B), G+#C*(#p/#B)+#H] #W
) -> (
    out[#Tot]: [G+#Start, G+#Start+#H] #W
) with {
    let #Tot = #N*#B;
    let #Start = #C*(#N-1);
    let #End = #Start+#H;
} where
    #N > 1,
    #B > 0,
    #C > 0,
    #H > 0
{
    for #i in 0..#N {
        // Accepts #B inputs this cycle and delay them
        for #j in 0..#B {
            let #CurIdx = #B*#i+#j;
            assume #CurIdx/#B == #i; // Proof hint. Make type checking faster.
            if #i < #N-1 {
                d := new Register[#W]<G+#C*#i, G+#End>(in{#CurIdx});
                out{#CurIdx} = d.out;
            } else {
                // The last bundle is forwarded combinationally
                out{#CurIdx} = in{#CurIdx};
            }
        }
    }
}

/// Take a bundle of length #L that produces values every #N and cycles and make
/// it produce values every #M cycles where #M > #N.
comp Downsample[#N, #M, #L, #W]<G: (#M-#N)*#L>(
    go: interface[G],
    in[#L]: for<#p> [G+#N*#p, G+#N*#p+1] #W
>>>>>>> d7a209b3
) -> (
    out[L]: for<p> [@G+M*p, @G+M*p+1] W
) where N > 0, M > N {
    for i in 0..L {
        if i == 0 {
            out{i} = in{i};
        } else {
            d := new Register[W]<@G+N*i, @G+M*i+1>(in{i});
            out{i} = d.out;
        }
    }
}<|MERGE_RESOLUTION|>--- conflicted
+++ resolved
@@ -22,72 +22,35 @@
 // In general, you probably don't want to use the C and H parameters at
 // all. They are most useful when the serializer is providing inputs to
 // a component that is not fully pipelined.
-<<<<<<< HEAD
-comp GenSerialize[W, N, B, C, H]<@G: C*(N-1)+H>(
+comp Serialize[W, N, B, ?C=1, ?H=1]<@G: C*(N-1)+H>(
     go: interface[@G],
-    in[N*B]: for<p> [@G, @G+H] W
+    in[Tot]: [@G, @G+H] W
 ) -> (
     // The parenthesis are important because we want to perform integer
     // division.
-    out[N*B]: for<p> [@G+C*(p/B), @G+C*(p/B)+H] W
-) where N > 0, B > 0, C > 0, H > 0 {
+    out[Tot]: for<p> [@G+C*(p/B), @G+C*(p/B)+H] W
+) with {
+    let Tot = N*B;
+} where
+    N > 0,
+    B > 0,
+    C > 0,
+    H > 0
+{
     for i in 0..N {
         for j in 0..B {
-            assert (B*i+j)/B == i; // Proof hint. Make type checking faster.
+            let CurIdx = B*i+j;
+            assume CurIdx/B == i; // Proof hint. Make type checking faster.
             if i > 0 {
-                d := new Register[W]<@G, @G+C*i+H>(in{B*i+j});
-                out{B*i+j} = d.out;
+                d := new Register[W]<@G, @G+C*i+H>(in{CurIdx});
+                out{CurIdx} = d.out;
             } else {
-                out{B*i+j} = in{B*i+j};
+                out{CurIdx} = in{CurIdx};
             }
         }
     }
 }
 
-// A serializer that hides the more complex interface of `GenSerialize`.
-// NOTE(rachit): Once we have default parameters (https://github.com/cucapra/filament/issues/133),
-// We should remove this and change GenSerialize to have C=1 and H=1.
-comp Serialize[W, N, B]<@G:N>(
-    go: interface[@G],
-    in[N*B]: for<p> [@G, @G+1] W
-) -> (
-    out[N*B]: for<p> [@G+p/B, @G+p/B+1] W
-) where N > 0, B > 0 {
-    s := new GenSerialize[W, N, B, 1, 1]<@G>(in{0..N*B});
-    out{0..N*B} = s.out{0..N*B};
-}
-
-=======
-comp Serialize[#W, #N, #B, ?#C=1, ?#H=1]<G: #C*(#N-1)+#H>(
-    go: interface[G],
-    in[#Tot]: [G, G+#H] #W
-) -> (
-    // The parenthesis are important because we want to perform integer
-    // division.
-    out[#Tot]: for<#p> [G+#C*(#p/#B), G+#C*(#p/#B)+#H] #W
-) with {
-    let #Tot = #N*#B;
-} where
-    #N > 0,
-    #B > 0,
-    #C > 0,
-    #H > 0
-{
-    for #i in 0..#N {
-        for #j in 0..#B {
-            let #CurIdx = #B*#i+#j;
-            assume #CurIdx/#B == #i; // Proof hint. Make type checking faster.
-            if #i > 0 {
-                d := new Register[#W]<G, G+#C*#i+#H>(in{#CurIdx});
-                out{#CurIdx} = d.out;
-            } else {
-                out{#CurIdx} = in{#CurIdx};
-            }
-        }
-    }
-}
-
->>>>>>> d7a209b3
 
 // A highly parameterized deserializer. The parameters are:
 // * W: The width of the inputs
@@ -111,38 +74,35 @@
 // In general, you probably don't want to use the C and H parameters at
 // all. They are most useful when the deserializer is consuming inputs from
 // a component that is not fully pipelined.
-<<<<<<< HEAD
-comp GenDeserialize[W, N, B, C, H]<@G: C*N+H-2>(
+comp Deserialize[W, N, B, ?C=1, ?H=1]<@G: End-1>(
     go: interface[@G],
-    in[N*B]: for<p> [@G+C*(p/B), @G+C*(p/B)+H] W
+    in[Tot]: for<p> [@G+C*(p/B), @G+C*(p/B)+H] W
 ) -> (
-    out[N*B]: for<p> [@G+C*(N-1), @G+C*(N-1)+H] W
-) where N > 1, B > 0, C > 0, H > 0 {
+    out[Tot]: [@G+Start, @G+Start+H] W
+) with {
+    let Tot = N*B;
+    let Start = C*(N-1);
+    let End = Start+H;
+} where
+    N > 1,
+    B > 0,
+    C > 0,
+    H > 0
+{
     for i in 0..N {
         // Accepts B inputs this cycle and delay them
         for j in 0..B {
-            assert (B*i+j)/B == i; // Proof hint. Make type checking faster.
+            let CurIdx = B*i+j;
+            assume CurIdx/B == i; // Proof hint. Make type checking faster.
             if i < N-1 {
-                d := new Register[W]<@G+C*i, @G+C*N+H-1>(in{B*i+j});
-                out{B*i+j} = d.out;
+                d := new Register[W]<@G+C*i, @G+End>(in{CurIdx});
+                out{CurIdx} = d.out;
             } else {
-                out{B*i+j} = in{B*i+j};
+                // The last bundle is forwarded combinationally
+                out{CurIdx} = in{CurIdx};
             }
         }
     }
-}
-
-// Implements a K to n*K deserializer.
-// Accepts K inputs every cycle for N cycles and produces N*K outputs in
-// the last cycle.
-comp Deserialize[W, N, B]<@G: N-1>(
-    go: interface[@G],
-    in[N*B]: for<p> [@G+p/B, @G+p/B+1] W
-) -> (
-    out[N*B]: for<p> [@G+N-1, @G+N] W
-) where N > 1, B > 0 {
-    d := new GenDeserialize[W, N, B, 1, 1]<@G>(in{0..N*B});
-    out{0..N*B} = d.out{0..N*B};
 }
 
 /// Take a bundle of length L that produces values every N and cycles and make
@@ -150,44 +110,6 @@
 comp Downsample[N, M, L, W]<@G: (M-N)*L>(
     go: interface[@G],
     in[L]: for<p> [@G+N*p, @G+N*p+1] W
-=======
-comp Deserialize[#W, #N, #B, ?#C=1, ?#H=1]<G: #End-1>(
-    go: interface[G],
-    in[#Tot]: for<#p> [G+#C*(#p/#B), G+#C*(#p/#B)+#H] #W
-) -> (
-    out[#Tot]: [G+#Start, G+#Start+#H] #W
-) with {
-    let #Tot = #N*#B;
-    let #Start = #C*(#N-1);
-    let #End = #Start+#H;
-} where
-    #N > 1,
-    #B > 0,
-    #C > 0,
-    #H > 0
-{
-    for #i in 0..#N {
-        // Accepts #B inputs this cycle and delay them
-        for #j in 0..#B {
-            let #CurIdx = #B*#i+#j;
-            assume #CurIdx/#B == #i; // Proof hint. Make type checking faster.
-            if #i < #N-1 {
-                d := new Register[#W]<G+#C*#i, G+#End>(in{#CurIdx});
-                out{#CurIdx} = d.out;
-            } else {
-                // The last bundle is forwarded combinationally
-                out{#CurIdx} = in{#CurIdx};
-            }
-        }
-    }
-}
-
-/// Take a bundle of length #L that produces values every #N and cycles and make
-/// it produce values every #M cycles where #M > #N.
-comp Downsample[#N, #M, #L, #W]<G: (#M-#N)*#L>(
-    go: interface[G],
-    in[#L]: for<#p> [G+#N*#p, G+#N*#p+1] #W
->>>>>>> d7a209b3
 ) -> (
     out[L]: for<p> [@G+M*p, @G+M*p+1] W
 ) where N > 0, M > N {
