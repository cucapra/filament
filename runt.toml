--- conflicted
+++ resolved
@@ -1,30 +1,12 @@
 ver = "0.4.0"
 
-<<<<<<< HEAD
-# =============== IR Tests ===============
-
-[[tests]]
-name = "errors"
-paths = ["tests/errors/*.fil"]
-expect_dir = "tests/ir_check/"
-cmd = """
-./target/debug/filament {}
-"""
-
-[[tests]]
-name = "compile"
-paths = ["tests/compile/*.fil", "tests/monomorphic/*.fil"]
-=======
 [[tests]]
 name = "examples"
 paths = ["examples/*.fil"]
->>>>>>> 504d9b2a
 cmd = """
 ./target/debug/filament {} --check
 """
 
-<<<<<<< HEAD
-=======
 [[tests]]
 name = "run examples"
 paths = ["examples/tut-seq.fil", "examples/tut-pipe.fil"]
@@ -48,7 +30,6 @@
 fud e -s cocotb.data {}.data --to cocotb-out {} -s calyx.flags ' -d canonicalize' -s filament.flags ' --show-models' -q
 """
 
->>>>>>> 504d9b2a
 # Compile directories within the tests/compile directory. All *.fil files in the
 # use the same input and must produce the same output
 [[tests]]
