--- conflicted
+++ resolved
@@ -210,21 +210,15 @@
   "bundle" ~ identifier ~ "[" ~ expr ~ "]" ~ ":" ~ bundle_typ ~ ";"
 }
 
-<<<<<<< HEAD
 /// ===== Assumptions ==========
 implication = {
-  expr_cmp ~ "=>" ~ expr_cmp
-}
-
-assume = {
-  "assume" ~ implication ~ ";"
-  | "assume" ~ expr_cmp ~ ";"
-=======
+  (expr_cmp ~ "=>")? ~ expr_cmp
+}
+
 assume_w = { "assume" }
 assert_w = { "assert" }
 fact = {
   (assume_w | assert_w) ~ expr_cmp ~ ";"
->>>>>>> f4441c28
 }
 
 // ========== Commands ==========
