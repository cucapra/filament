use std::collections::HashMap;

use super::{
    CmpOp, Command, CompIdx, Ctx, Event, EventIdx, Expr, ExprIdx, Fact,
    IndexStore, Info, InfoIdx, InstIdx, Instance, Interned, InvIdx, Invoke,
    MutCtx, Param, ParamIdx, Port, PortIdx, Prop, PropIdx, Time, TimeIdx,
    TimeSub,
};
use crate::{ast, utils::Idx};

#[derive(Default)]
pub struct Context {
    pub comps: IndexStore<Component>,
<<<<<<< HEAD
    // Contains external components grouped by file name.
    pub externals: HashMap<String, Vec<CompIdx>>,
=======
>>>>>>> b1e1bedd
    pub entrypoint: Option<CompIdx>,
}

impl Context {
    pub fn is_main(&self, idx: CompIdx) -> bool {
<<<<<<< HEAD
        return Some(idx) == self.entrypoint
=======
        Some(idx) == self.entrypoint
>>>>>>> b1e1bedd
    }
}

/// A IR component. If `is_ext` is true then this is an external component.
pub struct Component {
    /// Identifier for the component
    idx: CompIdx,

    // Interned data. We store this on a per-component basis because events with the
    // same identifiers in different components are not equal.
    /// Interned expressions
    exprs: Interned<Expr>,
    /// Interned times
    times: Interned<Time>,
    /// Interned propositions
    props: Interned<Prop>,

    // Component defined values.
    /// Ports and bundles defined by the component.
    ports: IndexStore<Port>,
    /// Parameters defined the component
    params: IndexStore<Param>,
    /// Events defined by the component
    events: IndexStore<Event>,

    // Control flow entities
    /// Instances defined by the component
    instances: IndexStore<Instance>,
    /// Invocations defined by the component
    invocations: IndexStore<Invoke>,

    /// Commands in the component
    pub cmds: Vec<Command>,

    /// Information tracked by the component
    info: IndexStore<Info>,
    /// `Some(name)` if this is an external component, `None` otherwise.
    pub src_ext: Option<ast::Id>,
}

impl Component {
    pub fn new(idx: CompIdx, src_ext: Option<ast::Id>) -> Self {
        let mut comp = Self {
            idx,
            src_ext,
            ports: IndexStore::default(),
            params: IndexStore::default(),
            events: IndexStore::default(),
            instances: IndexStore::default(),
            invocations: IndexStore::default(),
            info: IndexStore::default(),
            exprs: Interned::default(),
            times: Interned::default(),
            props: Interned::default(),
            cmds: Vec::default(),
        };
        // Allocate numbers and props now so we get reasonable indices.
        comp.num(0);
        comp.num(1);
        comp.add(Prop::False);
        comp.add(Prop::True);
        comp
    }

    /// Add a number to the context and get handle to it.
    pub fn num(&mut self, n: u64) -> ExprIdx {
        self.exprs.intern(Expr::Concrete(n))
    }

    /// Generates the propositions representing `a \subseteq b`
    pub fn subset_eq(
        &mut self,
        a: (ExprIdx, ExprIdx),
        b: (ExprIdx, ExprIdx),
    ) -> [PropIdx; 2] {
        let (a_lo, a_hi) = a;
        let (b_lo, b_hi) = b;
        let lo = a_lo.lte(b_lo, self);
        let hi = a_hi.gte(b_hi, self);
        [lo, hi]
    }

    /// Generate a asserted fact.
    /// Panics if the asserted fact is false.
    pub fn assert(&mut self, prop: PropIdx, info: InfoIdx) -> Option<Command> {
        if prop.is_true(self) {
            None
        } else {
            Some(Fact::assert(prop, info).into())
        }
    }

    /// Generate an assumed fact.
    /// Panics if the assumed fact is false.
    pub fn assume(&mut self, prop: PropIdx, info: InfoIdx) -> Option<Command> {
        if prop.is_false(self) {
            panic!("Attempted to assume false");
        } else if prop.is_true(self) {
            None
        } else {
            Some(Fact::assume(prop, info).into())
        }
    }

    #[inline]
    /// Returns true if the component is a primitive
    pub fn is_primitive(&self) -> bool {
        self.src_ext.is_some()
    }
}

/// Accessor methods
impl Component {
    pub fn idx(&self) -> CompIdx {
        self.idx
    }

    pub fn events(&self) -> &IndexStore<Event> {
        &self.events
    }

    pub fn ports(&self) -> &IndexStore<Port> {
        &self.ports
    }

    pub fn params(&self) -> &IndexStore<Param> {
        &self.params
    }

    pub fn invocations(&self) -> &IndexStore<Invoke> {
        &self.invocations
    }

    pub fn instances(&self) -> &IndexStore<Instance> {
        &self.instances
    }

    pub fn exprs(&self) -> &Interned<Expr> {
        &self.exprs
    }

    pub fn times(&self) -> &Interned<Time> {
        &self.times
    }

    pub fn props(&self) -> &Interned<Prop> {
        &self.props
    }
}

/// Queries over interned entities
impl Component {
    fn expr_params_acc(&self, expr: ExprIdx, acc: &mut Vec<ParamIdx>) {
        match self.get(expr) {
            Expr::Param(p) => acc.push(*p),
            Expr::Concrete(_) => (),
            Expr::Bin { lhs, rhs, .. } => {
                self.expr_params_acc(*lhs, acc);
                self.expr_params_acc(*rhs, acc);
            }
            Expr::Fn { args, .. } => {
                for arg in args.iter() {
                    self.expr_params_acc(*arg, acc);
                }
            }
        }
    }

    fn cmp_params_acc<T, F>(
        &self,
        cmp: &CmpOp<T>,
        acc: &mut Vec<ParamIdx>,
        add: F,
    ) where
        F: Fn(&T, &mut Vec<ParamIdx>),
    {
        let CmpOp { lhs, rhs, .. } = cmp;
        add(lhs, acc);
        add(rhs, acc);
    }

    fn prop_params_acc(&self, prop: PropIdx, acc: &mut Vec<ParamIdx>) {
        match self.get(prop) {
            Prop::True | Prop::False => (),
            Prop::Cmp(c) => self
                .cmp_params_acc(c, acc, |e, acc| self.expr_params_acc(*e, acc)),
            Prop::TimeCmp(c) => self.cmp_params_acc(c, acc, |t, acc| {
                self.expr_params_acc(self.get(*t).offset, acc)
            }),
            Prop::TimeSubCmp(c) => {
                self.cmp_params_acc(c, acc, |t, acc| match t {
                    TimeSub::Unit(e) => self.expr_params_acc(*e, acc),
                    TimeSub::Sym { l, r } => {
                        self.expr_params_acc(self.get(*l).offset, acc);
                        self.expr_params_acc(self.get(*r).offset, acc);
                    }
                })
            }
            Prop::Not(p) => self.prop_params_acc(*p, acc),
            Prop::And(l, r) | Prop::Or(l, r) | Prop::Implies(l, r) => {
                self.prop_params_acc(*l, acc);
                self.prop_params_acc(*r, acc);
            }
        }
    }

    /// Parameters mentioned within an expression
    pub fn expr_params(&self, expr: ExprIdx) -> Vec<ParamIdx> {
        let mut acc = Vec::new();
        self.expr_params_acc(expr, &mut acc);
        acc
    }
    /// Parameters mentioned within an expression
    pub fn prop_params(&self, prop: PropIdx) -> Vec<ParamIdx> {
        let mut acc = Vec::new();
        self.prop_params_acc(prop, &mut acc);
        acc
    }
    /// Interface Ports in the component
    pub fn interface_ports(&self) -> Vec<&ast::Id> {
        self.events
            .iter()
            .filter_map(|(_, event)| event.interface_port)
            .map(|info| {
                if let Info::InterfacePort { name, .. } = self.get(info) {
                    name
                } else {
                    unreachable!("Interface port contained incorrect info type")
                }
            })
            .collect()
    }
    /// Unannotated Ports in the component
    pub fn unannotated_ports(&self) -> Vec<(&ast::Id, u64)> {
        self.info
            .iter()
            .filter_map(|(_, info)| match info {
                Info::UnannotatedPort { name, width } => Some((name, *width)),
                _ => None,
            })
            .collect()
    }
}

// =========== Context accessors for each type ===========

impl Ctx<Port> for Component {
    fn add(&mut self, val: Port) -> PortIdx {
        self.ports.add(val)
    }

    fn get(&self, idx: PortIdx) -> &Port {
        self.ports.get(idx)
    }
}

impl Ctx<Param> for Component {
    fn add(&mut self, val: Param) -> ParamIdx {
        self.params.add(val)
    }

    fn get(&self, idx: ParamIdx) -> &Param {
        self.params.get(idx)
    }
}

impl Ctx<Event> for Component {
    fn add(&mut self, val: Event) -> EventIdx {
        self.events.add(val)
    }

    fn get(&self, idx: EventIdx) -> &Event {
        self.events.get(idx)
    }
}

impl Ctx<Instance> for Component {
    fn add(&mut self, val: Instance) -> InstIdx {
        self.instances.add(val)
    }

    fn get(&self, idx: InstIdx) -> &Instance {
        self.instances.get(idx)
    }
}

impl Ctx<Invoke> for Component {
    fn add(&mut self, val: Invoke) -> InvIdx {
        self.invocations.add(val)
    }

    fn get(&self, idx: InvIdx) -> &Invoke {
        self.invocations.get(idx)
    }
}

impl Ctx<Expr> for Component {
    fn add(&mut self, val: Expr) -> ExprIdx {
        self.exprs.intern(val)
    }

    fn get(&self, idx: ExprIdx) -> &Expr {
        self.exprs.get(idx)
    }
}

impl Ctx<Time> for Component {
    fn add(&mut self, val: Time) -> TimeIdx {
        self.times.intern(val)
    }

    fn get(&self, idx: TimeIdx) -> &Time {
        self.times.get(idx)
    }
}

impl Ctx<Prop> for Component {
    fn add(&mut self, val: Prop) -> Idx<Prop> {
        self.props.intern(val)
    }

    fn get(&self, idx: Idx<Prop>) -> &Prop {
        self.props.get(idx)
    }
}

impl Ctx<Info> for Component {
    fn add(&mut self, val: Info) -> InfoIdx {
        self.info.add(val)
    }

    fn get(&self, idx: InfoIdx) -> &Info {
        self.info.get(idx)
    }
}

impl MutCtx<Port> for Component {
    fn get_mut(&mut self, idx: PortIdx) -> &mut Port {
        self.ports.get_mut(idx)
    }
}

impl MutCtx<Event> for Component {
    fn get_mut(&mut self, idx: EventIdx) -> &mut Event {
        self.events.get_mut(idx)
    }
}

impl MutCtx<Param> for Component {
    fn get_mut(&mut self, idx: ParamIdx) -> &mut Param {
        self.params.get_mut(idx)
    }
}

impl MutCtx<Invoke> for Component {
    fn get_mut(&mut self, idx: InvIdx) -> &mut Invoke {
        self.invocations.get_mut(idx)
    }
}

impl MutCtx<Instance> for Component {
    fn get_mut(&mut self, idx: InstIdx) -> &mut Instance {
        self.instances.get_mut(idx)
    }
}

impl MutCtx<Info> for Component {
    fn get_mut(&mut self, idx: InfoIdx) -> &mut Info {
        self.info.get_mut(idx)
    }
}<|MERGE_RESOLUTION|>--- conflicted
+++ resolved
@@ -11,21 +11,14 @@
 #[derive(Default)]
 pub struct Context {
     pub comps: IndexStore<Component>,
-<<<<<<< HEAD
     // Contains external components grouped by file name.
     pub externals: HashMap<String, Vec<CompIdx>>,
-=======
->>>>>>> b1e1bedd
     pub entrypoint: Option<CompIdx>,
 }
 
 impl Context {
     pub fn is_main(&self, idx: CompIdx) -> bool {
-<<<<<<< HEAD
-        return Some(idx) == self.entrypoint
-=======
         Some(idx) == self.entrypoint
->>>>>>> b1e1bedd
     }
 }
 
