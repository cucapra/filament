use super::{
    AddCtx, Cmp, CmpOp, Command, Ctx, Event, EventIdx, Expr, ExprIdx, Fact,
    IndexStore, Info, InfoIdx, InstIdx, Instance, InterfaceSrc, Interned,
    InvIdx, Invoke, MutCtx, Param, ParamIdx, Port, PortIdx, Prop, PropIdx,
    Time, TimeSub,
};
use crate::{ast, utils::Idx};
use fil_derive::Ctx;
use itertools::Itertools;

#[derive(Default, Ctx, Clone)]
/// A IR component. If `is_ext` is true then this is an external component.
pub struct Component {
<<<<<<< HEAD
    #[ctx(Expr)]
    // ================ Interned data ====================
    // We store this on a per-component basis because events with the same
    // identifiers in different components are not equal.
=======
    #[ctx(Expr: Get)]
    // Interned data. We store this on a per-component basis because events with the
    // same identifiers in different components are not equal.
>>>>>>> 3f2a405e
    /// Interned expressions
    exprs: Interned<Expr>,
    #[ctx(Time: Get, Add)]
    /// Interned times
    times: Interned<Time>,
    #[ctx(Prop: Get)]
    /// Interned propositions
    props: Interned<Prop>,

<<<<<<< HEAD
    // =============  Component defined values ============
    #[ctx(Port)]
    #[add_ctx(Port)]
    #[mut_ctx(Port)]
=======
    // Component defined values.
    #[ctx(Port: Get, Add, Mut)]
>>>>>>> 3f2a405e
    /// Ports and bundles defined by the component.
    ports: IndexStore<Port>,
    #[ctx(Param: Get, Add, Mut)]
    /// Parameters defined the component
    params: IndexStore<Param>,
    #[ctx(Event: Get, Add, Mut)]
    /// Events defined by the component
    events: IndexStore<Event>,

    // Control flow entities
    #[ctx(Instance: Get, Add, Mut)]
    /// Instances defined by the component
    instances: IndexStore<Instance>,
    #[ctx(Invoke: Get, Add, Mut)]
    /// Invocations defined by the component
    invocations: IndexStore<Invoke>,

    // ============== Component structure ===============
    /// Facts defined in the component signature
    pub facts: Vec<Fact>,

    /// Commands in the component
    pub cmds: Vec<Command>,

    #[ctx(Info: Get, Add)]
    /// Information tracked by the component
    info: IndexStore<Info>,
    /// Is this an external component
    pub is_ext: bool,
    /// Externally facing interface information, used to preserve interface in compilation.
    /// Must be `Some` for toplevel components and externals.
    pub src_info: Option<InterfaceSrc>,
    /// unannotated ports associated with this component
    pub unannotated_ports: Box<Vec<(ast::Id, u64)>>,
}

impl Component {
    pub fn new(is_ext: bool) -> Self {
        let mut comp = Self {
            is_ext,
            ..Default::default()
        };
        // Allocate numbers and props now so we get reasonable indices.
        comp.num(0);
        comp.num(1);
        comp.add(Prop::False);
        comp.add(Prop::True);
        comp
    }

    /// Add a number to the context and get handle to it.
    pub fn num(&mut self, n: u64) -> ExprIdx {
        self.exprs.intern(Expr::Concrete(n))
    }

    /// Generates the propositions representing `a \subseteq b`
    pub fn subset_eq(
        &mut self,
        a: (ExprIdx, ExprIdx),
        b: (ExprIdx, ExprIdx),
    ) -> [PropIdx; 2] {
        let (a_lo, a_hi) = a;
        let (b_lo, b_hi) = b;
        let lo = a_lo.lte(b_lo, self);
        let hi = a_hi.gte(b_hi, self);
        [lo, hi]
    }

    /// Generate a asserted fact.
    /// Panics if the asserted fact is false.
    pub fn assert(&mut self, prop: PropIdx, info: InfoIdx) -> Option<Command> {
        if prop.is_true(self) {
            None
        } else {
            Some(Fact::assert(prop, info).into())
        }
    }

    /// Generate an assumed fact.
    /// Panics if the assumed fact is false.
    pub fn assume(&mut self, prop: PropIdx, info: InfoIdx) -> Option<Command> {
        if prop.is_false(self) {
            panic!("Attempted to assume false");
        } else if prop.is_true(self) {
            None
        } else {
            Some(Fact::assume(prop, info).into())
        }
    }

    /// Panic with an error message and display the current state of the Component. Prefer this over `panic!` when possible.
    pub fn internal_error<S: ToString>(&self, msg: S) -> ! {
        let comp = super::Printer::comp_str(self);
        panic!("{comp}\n{}", msg.to_string())
    }
}

/// Complex queries
impl Component {
    /// Returns an iterator over instances and the invocations that invoke them.
    pub fn inst_invoke_map(
        &self,
    ) -> impl Iterator<Item = (InstIdx, Vec<InvIdx>)> {
        self.invocations
            .iter()
            .map(|(idx, inv)| (inv.inst, idx))
            .into_group_map()
            .into_iter()
            .map(|(inst, invs)| (inst, invs.into_iter().collect()))
    }
}

/// Accessor methods
impl Component {
    pub fn events(&self) -> &IndexStore<Event> {
        &self.events
    }

    pub fn ports(&self) -> &IndexStore<Port> {
        &self.ports
    }

    pub fn params(&self) -> &IndexStore<Param> {
        &self.params
    }

    pub fn invocations(&self) -> &IndexStore<Invoke> {
        &self.invocations
    }

    pub fn instances(&self) -> &IndexStore<Instance> {
        &self.instances
    }

    pub fn exprs(&self) -> &Interned<Expr> {
        &self.exprs
    }

    pub fn times(&self) -> &Interned<Time> {
        &self.times
    }

    pub fn props(&self) -> &Interned<Prop> {
        &self.props
    }

    pub fn inputs(&self) -> impl Iterator<Item = (PortIdx, &Port)> {
        self.ports.iter().filter(|(_, p)| p.is_sig_in())
    }

    pub fn outputs(&self) -> impl Iterator<Item = (PortIdx, &Port)> {
        self.ports.iter().filter(|(_, p)| p.is_sig_out())
    }
}

/// Queries over the component as a semantic entity
impl Component {
    /// The parameters in the signature of the component in the order they appear in the source
    pub fn sig_params(&self) -> Vec<ParamIdx> {
        let sig_params = self
            .params()
            .iter()
            .filter(|(_, param)| param.is_sig_owned())
            .map(|(idx, _)| idx)
            .collect_vec();

        sig_params
    }

    /// Returns all the phantom events in this component.
    /// A phantom event is an event without an interface port
    pub fn phantom_events(&self) -> impl Iterator<Item = EventIdx> + '_ {
        self.events()
            .idx_iter()
            .filter(|idx| !self.get(*idx).has_interface)
    }
}

/// Queries over interned entities
impl Component {
    fn expr_params_acc(&self, expr: ExprIdx, acc: &mut Vec<ParamIdx>) {
        match self.get(expr) {
            Expr::Param(p) => acc.push(*p),
            Expr::Concrete(_) => (),
            Expr::Bin { lhs, rhs, .. } => {
                self.expr_params_acc(*lhs, acc);
                self.expr_params_acc(*rhs, acc);
            }
            Expr::Fn { args, .. } => {
                for arg in args.iter() {
                    self.expr_params_acc(*arg, acc);
                }
            }
        }
    }

    fn cmp_params_acc<T, F>(
        &self,
        cmp: &CmpOp<T>,
        acc: &mut Vec<ParamIdx>,
        add: F,
    ) where
        F: Fn(&T, &mut Vec<ParamIdx>),
    {
        let CmpOp { lhs, rhs, .. } = cmp;
        add(lhs, acc);
        add(rhs, acc);
    }

    fn prop_params_acc(&self, prop: PropIdx, acc: &mut Vec<ParamIdx>) {
        match self.get(prop) {
            Prop::True | Prop::False => (),
            Prop::Cmp(c) => self
                .cmp_params_acc(c, acc, |e, acc| self.expr_params_acc(*e, acc)),
            Prop::TimeCmp(c) => self.cmp_params_acc(c, acc, |t, acc| {
                self.expr_params_acc(self.get(*t).offset, acc)
            }),
            Prop::TimeSubCmp(c) => {
                self.cmp_params_acc(c, acc, |t, acc| match t {
                    TimeSub::Unit(e) => self.expr_params_acc(*e, acc),
                    TimeSub::Sym { l, r } => {
                        self.expr_params_acc(self.get(*l).offset, acc);
                        self.expr_params_acc(self.get(*r).offset, acc);
                    }
                })
            }
            Prop::Not(p) => self.prop_params_acc(*p, acc),
            Prop::And(l, r) | Prop::Or(l, r) | Prop::Implies(l, r) => {
                self.prop_params_acc(*l, acc);
                self.prop_params_acc(*r, acc);
            }
        }
    }

    /// Parameters mentioned within an expression
    pub fn expr_params(&self, expr: ExprIdx) -> Vec<ParamIdx> {
        let mut acc = Vec::new();
        self.expr_params_acc(expr, &mut acc);
        acc
    }

    /// Parameters mentioned within an expression
    pub fn prop_params(&self, prop: PropIdx) -> Vec<ParamIdx> {
        let mut acc = Vec::new();
        self.prop_params_acc(prop, &mut acc);
        acc
    }
}

// =========== Context accessors for each type ===========

impl Component {
    pub fn resolve_prop(&mut self, prop: Prop) -> PropIdx {
        match prop {
            Prop::Cmp(cmp) => {
                let CmpOp { op, lhs, rhs } = cmp;
                let lhs = lhs.as_concrete(self).unwrap();
                let rhs = rhs.as_concrete(self).unwrap();
                match op {
                    Cmp::Gt => {
                        if lhs > rhs {
                            self.add(Prop::True)
                        } else {
                            self.add(Prop::False)
                        }
                    }
                    Cmp::Eq => {
                        if lhs == rhs {
                            self.add(Prop::True)
                        } else {
                            self.add(Prop::False)
                        }
                    }
                    Cmp::Gte => {
                        if lhs >= rhs {
                            self.add(Prop::True)
                        } else {
                            self.add(Prop::False)
                        }
                    }
                }
            }
            Prop::TimeCmp(_)
            | Prop::TimeSubCmp(_)
            | Prop::Implies(_, _)
            | Prop::True
            | Prop::False => self.add(prop),
            Prop::And(l, r) => {
                let l = self.resolve_prop(self.get(l).clone());
                let r = self.resolve_prop(self.get(r).clone());
                match (l.as_concrete(self), r.as_concrete(self)) {
                    (Some(l), Some(r)) => {
                        if l && r {
                            self.add(Prop::True)
                        } else {
                            self.add(Prop::False)
                        }
                    }
                    (Some(l), None) => {
                        if l {
                            r
                        } else {
                            self.add(Prop::False)
                        }
                    }
                    (None, Some(r)) => {
                        if r {
                            l
                        } else {
                            self.add(Prop::False)
                        }
                    }
                    (None, None) => self.add(prop),
                }
            }
            Prop::Or(l, r) => {
                let l = self.resolve_prop(self.get(l).clone());
                let r = self.resolve_prop(self.get(r).clone());
                match (l.as_concrete(self), r.as_concrete(self)) {
                    (Some(l), Some(r)) => {
                        if l || r {
                            self.add(Prop::True)
                        } else {
                            self.add(Prop::False)
                        }
                    }
                    (Some(l), None) => {
                        if l {
                            self.add(Prop::True)
                        } else {
                            r
                        }
                    }
                    (None, Some(r)) => {
                        if r {
                            self.add(Prop::True)
                        } else {
                            l
                        }
                    }
                    (None, None) => self.add(prop),
                }
            }
            Prop::Not(p) => {
                let p = self.resolve_prop(self.get(p).clone());
                match p.as_concrete(self) {
                    Some(p) => {
                        if p {
                            self.add(Prop::True)
                        } else {
                            self.add(Prop::False)
                        }
                    }
                    None => self.add(prop),
                }
            }
        }
    }

    /// Evaluates a function, assuming that all parms have been substituted for
    /// concrete expressions in monomorphization
    pub fn func(&mut self, expr: Expr) -> ExprIdx {
        //let expr = self.get(eidx);
        match expr {
            Expr::Concrete(_) => self.add(expr),
            Expr::Bin {..} => self.bin(expr),
            Expr::Param(_) => {
                self.internal_error(
                    "When evaluating a function expression, there should not be any parameters in it".to_string()
                )
            }
            Expr::Fn {op, args} => {
                let args = args.iter().map(|arg| { let arg = self.get(*arg); self.func(arg.clone()) }).collect_vec();
                let arg = args.get(0).unwrap().as_concrete(self).unwrap();
                match op {
                    ast::UnFn::Pow2 => {
                        self.add(Expr::Concrete(2u64.pow(arg as u32)))
                    }
                    ast::UnFn::Log2 => {
                        self.add(Expr::Concrete((arg as f64).log2().ceil() as u64))
                    }
                }
            }
        }
    }

    /// Simplifies an expression, assuming that all params have been substituted for
    /// concrete expressions in monomorphization
    pub fn bin(&mut self, expr: Expr) -> ExprIdx {
        match expr {
            Expr::Concrete(_) => self.add(expr),
            Expr::Bin { op, lhs, rhs } => {
                let lhs = self.bin(self.get(lhs).clone());
                let lhs = lhs.as_concrete(self).unwrap();
                let rhs = self.bin(self.get(rhs).clone());
                let rhs = rhs.as_concrete(self).unwrap();
                match op {
                    ast::Op::Add => self.add(Expr::Concrete(lhs + rhs)),
                    ast::Op::Mul => self.add(Expr::Concrete(lhs * rhs)),
                    ast::Op::Sub => self.add(Expr::Concrete(lhs - rhs)),
                    ast::Op::Div => self.add(Expr::Concrete(lhs / rhs)),
                    ast::Op::Mod => self.add(Expr::Concrete(lhs % rhs)),
                }
            }
            Expr::Param(pidx) => {
                self.internal_error(format!(
                    "When evaluating a binop expression, there should not be any parameters in it; found {pidx}")
                )
            }
            Expr::Fn { .. } => self.func(expr),
        }
    }
}

impl AddCtx<Expr> for Component {
    fn add(&mut self, val: Expr) -> ExprIdx {
        match &val {
            Expr::Param(_) | Expr::Concrete(_) => self.exprs.intern(val),
            Expr::Bin { op, lhs, rhs } => {
                let l = lhs.as_concrete(self);
                let r = rhs.as_concrete(self);
                let e = match (op, l, r) {
                    (ast::Op::Add, Some(0), None) => return *rhs,
                    (ast::Op::Add, None, Some(0))
                    | (ast::Op::Sub, None, Some(0)) => return *lhs,
                    (ast::Op::Mul, Some(0), None)
                    | (ast::Op::Div, Some(0), None)
                    | (ast::Op::Mul, None, Some(0)) => Expr::Concrete(0),
                    (ast::Op::Add, Some(l), None)
                    | (ast::Op::Mul, Some(l), None) => Expr::Bin {
                        op: *op,
                        lhs: *rhs,
                        rhs: self.exprs.intern(Expr::Concrete(l)),
                    },
                    (op, Some(l), Some(r)) => Expr::Concrete(match op {
                        ast::Op::Add => l + r,
                        ast::Op::Sub => l - r,
                        ast::Op::Mul => l * r,
                        ast::Op::Div => l / r,
                        ast::Op::Mod => l % r,
                    }),
                    _ => val,
                };
                self.exprs.intern(e)
            }
            Expr::Fn { op, args } => self.exprs.intern(
                args.iter()
                    .map(|arg| arg.as_concrete(self))
                    .collect::<Option<Vec<_>>>()
                    .map(|args| match op {
                        ast::UnFn::Pow2 => 1u64 << args[0],
                        ast::UnFn::Log2 => args[0].trailing_zeros() as u64,
                    })
                    .map_or(val, Expr::Concrete),
            ),
        }
    }
}

impl AddCtx<Prop> for Component {
    fn add(&mut self, val: Prop) -> Idx<Prop> {
        match val {
            Prop::True | Prop::False => self.props.intern(val),
            Prop::Not(p) => self.props.intern(if p.is_false(self) {
                Prop::True
            } else if p.is_true(self) {
                Prop::False
            } else if let Prop::Not(p) = self.get(p) {
                return *p;
            } else {
                Prop::Not(p)
            }),
            Prop::And(l, r) => {
                if l == r {
                    l
                } else if l.is_true(self) {
                    r
                } else if l.is_false(self) {
                    self.props.intern(Prop::False)
                } else if r.is_true(self) {
                    l
                } else if r.is_false(self) {
                    self.props.intern(Prop::False)
                } else {
                    let (l, r) = if l < r { (l, r) } else { (r, l) };
                    self.props.intern(Prop::And(l, r))
                }
            }
            Prop::Or(l, r) => {
                if l == r {
                    l
                } else if l.is_false(self) {
                    r
                } else if l.is_true(self) {
                    self.props.intern(Prop::True)
                } else if r.is_false(self) {
                    l
                } else if r.is_true(self) {
                    self.props.intern(Prop::True)
                } else {
                    let (l, r) = if l < r { (l, r) } else { (r, l) };
                    self.props.intern(Prop::Or(l, r))
                }
            }
            Prop::Implies(l, r) => {
                // If the proposition is false, then the implication is trivially true
                if l.is_false(self) {
                    // Warning because its not clear if this is ever expected behavior
                    log::warn!("A false proposition was created");
                    self.props.intern(Prop::True)
                } else if r.is_true(self) {
                    self.props.intern(Prop::True)
                } else if l.is_true(self) {
                    r
                } else {
                    self.props.intern(Prop::Implies(l, r))
                }
            }
            Prop::Cmp(CmpOp { op, lhs, rhs }) => self.props.intern(
                match (lhs.as_concrete(self), rhs.as_concrete(self)) {
                    (Some(l), Some(r)) => {
                        if match op {
                            Cmp::Gt => l > r,
                            Cmp::Gte => l >= r,
                            Cmp::Eq => l == r,
                        } {
                            Prop::True
                        } else {
                            Prop::False
                        }
                    }
                    _ => Prop::Cmp(CmpOp { op, lhs, rhs }),
                },
            ),
            Prop::TimeCmp(CmpOp { op, lhs, rhs }) => {
                let l = self.get(lhs);
                let r = self.get(rhs);

                if l.event == r.event {
                    self.add(Prop::Cmp(CmpOp {
                        op,
                        lhs: l.offset,
                        rhs: r.offset,
                    }))
                } else {
                    self.props.intern(Prop::TimeCmp(CmpOp { op, lhs, rhs }))
                }
            }
            Prop::TimeSubCmp(CmpOp { op, lhs, rhs }) => match (lhs, rhs) {
                (TimeSub::Unit(l), TimeSub::Unit(r)) => {
                    self.add(Prop::Cmp(CmpOp { op, lhs: l, rhs: r }))
                }
                (lhs, rhs) => {
                    self.props.intern(Prop::TimeSubCmp(CmpOp { op, lhs, rhs }))
                }
            },
        }
    }
}<|MERGE_RESOLUTION|>--- conflicted
+++ resolved
@@ -11,16 +11,10 @@
 #[derive(Default, Ctx, Clone)]
 /// A IR component. If `is_ext` is true then this is an external component.
 pub struct Component {
-<<<<<<< HEAD
-    #[ctx(Expr)]
     // ================ Interned data ====================
     // We store this on a per-component basis because events with the same
     // identifiers in different components are not equal.
-=======
     #[ctx(Expr: Get)]
-    // Interned data. We store this on a per-component basis because events with the
-    // same identifiers in different components are not equal.
->>>>>>> 3f2a405e
     /// Interned expressions
     exprs: Interned<Expr>,
     #[ctx(Time: Get, Add)]
@@ -30,15 +24,8 @@
     /// Interned propositions
     props: Interned<Prop>,
 
-<<<<<<< HEAD
     // =============  Component defined values ============
-    #[ctx(Port)]
-    #[add_ctx(Port)]
-    #[mut_ctx(Port)]
-=======
-    // Component defined values.
     #[ctx(Port: Get, Add, Mut)]
->>>>>>> 3f2a405e
     /// Ports and bundles defined by the component.
     ports: IndexStore<Port>,
     #[ctx(Param: Get, Add, Mut)]
