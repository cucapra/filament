use super::{Cmp, CmpOp, Ctx, ExprIdx, ParamIdx, Prop, PropIdx};
use crate::ast;
use std::fmt::Display;

#[derive(PartialEq, Eq, Hash, Clone)]
pub enum Expr {
    Param(ParamIdx),
    Concrete(u64),
    Bin {
        op: ast::Op,
        lhs: ExprIdx,
        rhs: ExprIdx,
    },
    Fn {
        op: ast::UnFn,
        args: Vec<ExprIdx>,
    },
}

impl Display for Expr {
    fn fmt(&self, f: &mut std::fmt::Formatter<'_>) -> std::fmt::Result {
        match self {
            Expr::Param(p) => write!(f, "{}", p),
            Expr::Concrete(c) => write!(f, "{}", c),
            Expr::Bin { op, lhs, rhs } => write!(f, "{} {} {}", lhs, op, rhs),
            Expr::Fn { op, args } => {
                let args = args
                    .iter()
                    .map(|arg| format!("{}", arg))
                    .collect::<Vec<_>>()
                    .join(", ");
                write!(f, "{}({})", op, args)
            }
        }
    }
}

impl ExprIdx {
    #[inline]
    /// Attempts to convert this expression into a concrete value.
    pub fn as_concrete(&self, ctx: &impl Ctx<Expr>) -> Option<u64> {
        if let Expr::Concrete(c) = ctx.get(*self) {
            Some(*c)
        } else {
            None
        }
    }

    /// Returns true if this expression is a constant.
    /// Note that this process *does not* automatically reduce the expression.
    /// For example, `1 + 1` is not going to be reduced to `2`.
    pub fn is_const(&self, ctx: &impl Ctx<Expr>, n: u64) -> bool {
        self.as_concrete(ctx).map(|c| c == n).unwrap_or(false)
    }

    /// Returns true of the expression is equal to the given parameter.
    pub fn is_param(&self, ctx: &impl Ctx<Expr>, param: ParamIdx) -> bool {
        if let Expr::Param(p) = ctx.get(*self) {
            *p == param
        } else {
            false
        }
    }

    /// Adds two expressions together.
    pub fn add(self, other: ExprIdx, ctx: &mut impl Ctx<Expr>) -> Self {
        ctx.add(Expr::Bin {
            op: ast::Op::Add,
            lhs: self,
            rhs: other,
        })
    }

    pub fn mul(self, other: ExprIdx, ctx: &mut impl Ctx<Expr>) -> Self {
        ctx.add(Expr::Bin {
            op: ast::Op::Mul,
            lhs: self,
            rhs: other,
        })
    }

    pub fn sub(self, other: ExprIdx, ctx: &mut impl Ctx<Expr>) -> Self {
        ctx.add(Expr::Bin {
            op: ast::Op::Sub,
            lhs: self,
            rhs: other,
        })
    }

    pub fn div(self, other: ExprIdx, ctx: &mut impl Ctx<Expr>) -> Self {
        ctx.add(Expr::Bin {
            op: ast::Op::Div,
            lhs: self,
            rhs: other,
        })
    }

    pub fn rem(self, other: ExprIdx, ctx: &mut impl Ctx<Expr>) -> Self {
        ctx.add(Expr::Bin {
            op: ast::Op::Mod,
            lhs: self,
            rhs: other,
        })
    }

    pub fn pow2(self, ctx: &mut impl Ctx<Expr>) -> Self {
<<<<<<< HEAD
        let l = self.as_concrete(ctx);

        match l {
            Some(l) => ctx.add(Expr::Concrete(1 << l)),
            _ => ctx.add(Expr::Fn {
                op: ast::UnFn::Pow2,
                args: vec![self],
            }),
        }
    }

    pub fn log2(self, ctx: &mut impl Ctx<Expr>) -> Self {
        let l = self.as_concrete(ctx);

        match l {
            Some(l) => ctx.add(Expr::Concrete(l.trailing_zeros() as u64)),
            _ => ctx.add(Expr::Fn {
                op: ast::UnFn::Log2,
                args: vec![self],
            }),
        }
=======
        ctx.add(Expr::Fn {
            op: ast::UnFn::Pow2,
            args: Box::new([self]),
        })
    }

    pub fn log2(self, ctx: &mut impl Ctx<Expr>) -> Self {
        ctx.add(Expr::Fn {
            op: ast::UnFn::Log2,
            args: Box::new([self]),
        })
>>>>>>> 7dc0bc17
    }

    /// The proposition `self > other`
    pub fn gt<C>(&self, other: ExprIdx, ctx: &mut C) -> PropIdx
    where
        C: Ctx<Expr> + Ctx<Prop>,
    {
        if let (Some(l), Some(r)) =
            (self.as_concrete(ctx), other.as_concrete(ctx))
        {
            if l > r {
                ctx.add(Prop::True)
            } else {
                ctx.add(Prop::False)
            }
        } else {
            ctx.add(Prop::Cmp(CmpOp {
                op: Cmp::Gt,
                lhs: *self,
                rhs: other,
            }))
        }
    }

    pub fn gte<C>(&self, other: ExprIdx, ctx: &mut C) -> PropIdx
    where
        C: Ctx<Expr> + Ctx<Prop>,
    {
        if let (Some(l), Some(r)) =
            (self.as_concrete(ctx), other.as_concrete(ctx))
        {
            if l >= r {
                ctx.add(Prop::True)
            } else {
                ctx.add(Prop::False)
            }
        } else {
            ctx.add(Prop::Cmp(CmpOp {
                op: Cmp::Gte,
                lhs: *self,
                rhs: other,
            }))
        }
    }

    pub fn equal<C>(&self, other: ExprIdx, ctx: &mut C) -> PropIdx
    where
        C: Ctx<Expr> + Ctx<Prop>,
    {
        if let (Some(l), Some(r)) =
            (self.as_concrete(ctx), other.as_concrete(ctx))
        {
            if l == r {
                ctx.add(Prop::True)
            } else {
                ctx.add(Prop::False)
            }
        } else if self == &other {
            return ctx.add(Prop::True);
        } else {
            ctx.add(Prop::Cmp(CmpOp {
                op: Cmp::Eq,
                lhs: *self,
                rhs: other,
            }))
        }
    }

    pub fn lt<C>(self, other: ExprIdx, ctx: &mut C) -> PropIdx
    where
        C: Ctx<Expr> + Ctx<Prop>,
    {
        other.gt(self, ctx)
    }

    pub fn lte<C>(self, other: ExprIdx, ctx: &mut C) -> PropIdx
    where
        C: Ctx<Expr> + Ctx<Prop>,
    {
        other.gte(self, ctx)
    }
}<|MERGE_RESOLUTION|>--- conflicted
+++ resolved
@@ -104,41 +104,18 @@
     }
 
     pub fn pow2(self, ctx: &mut impl Ctx<Expr>) -> Self {
-<<<<<<< HEAD
-        let l = self.as_concrete(ctx);
-
-        match l {
-            Some(l) => ctx.add(Expr::Concrete(1 << l)),
-            _ => ctx.add(Expr::Fn {
-                op: ast::UnFn::Pow2,
-                args: vec![self],
-            }),
-        }
-    }
-
-    pub fn log2(self, ctx: &mut impl Ctx<Expr>) -> Self {
-        let l = self.as_concrete(ctx);
-
-        match l {
-            Some(l) => ctx.add(Expr::Concrete(l.trailing_zeros() as u64)),
-            _ => ctx.add(Expr::Fn {
-                op: ast::UnFn::Log2,
-                args: vec![self],
-            }),
-        }
-=======
+
         ctx.add(Expr::Fn {
             op: ast::UnFn::Pow2,
-            args: Box::new([self]),
+            args: vec![self],
         })
     }
 
     pub fn log2(self, ctx: &mut impl Ctx<Expr>) -> Self {
         ctx.add(Expr::Fn {
             op: ast::UnFn::Log2,
-            args: Box::new([self]),
-        })
->>>>>>> 7dc0bc17
+            args: vec![self],
+        })
     }
 
     /// The proposition `self > other`
