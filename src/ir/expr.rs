<<<<<<< HEAD
use super::{Component, Ctx, ExprIdx, ParamIdx};
use crate::{ast, construct_binop};
=======
use super::{
    AddCtx, Cmp, CmpOp, Component, Ctx, ExprIdx, ParamIdx, Prop, PropIdx,
};
use crate::ast;
>>>>>>> a81d03b7
use std::fmt::Display;

#[derive(PartialEq, Eq, Hash, Clone)]
pub enum Expr {
    Param(ParamIdx),
    Concrete(u64),
    Bin {
        op: ast::Op,
        lhs: ExprIdx,
        rhs: ExprIdx,
    },
    Fn {
        op: ast::UnFn,
        args: Vec<ExprIdx>,
    },
}

impl Display for Expr {
    fn fmt(&self, f: &mut std::fmt::Formatter<'_>) -> std::fmt::Result {
        match self {
            Expr::Param(p) => write!(f, "{}", p),
            Expr::Concrete(c) => write!(f, "{}", c),
            Expr::Bin { op, lhs, rhs } => write!(f, "{} {} {}", lhs, op, rhs),
            Expr::Fn { op, args } => {
                let args = args
                    .iter()
                    .map(|arg| format!("{}", arg))
                    .collect::<Vec<_>>()
                    .join(", ");
                write!(f, "{}({})", op, args)
            }
        }
    }
}

impl ExprIdx {
    #[inline]
    /// Attempts to convert this expression into a concrete value.
    /// If the coercion should panic on failure, use [Self::concrete] instead.
<<<<<<< HEAD
    pub fn as_concrete(self, comp: &Component) -> Option<u64> {
        if let Expr::Concrete(c) = comp.get(self) {
=======
    pub fn as_concrete(&self, ctx: &impl Ctx<Expr>) -> Option<u64> {
        if let Expr::Concrete(c) = ctx.get(*self) {
>>>>>>> a81d03b7
            Some(*c)
        } else {
            None
        }
    }

    #[inline]
    /// Returns the concrete value represented by this expression or errors out.
    /// If an optional value is desired, use [Self::as_concrete] instead.
    pub fn concrete(self, comp: &Component) -> u64 {
        let Some(c) = self.as_concrete(comp) else {
            comp.internal_error(format!("{} is not a concrete number", self))
        };
        c
    }

    /// Returns true if this expression is a constant.
    /// Note that this process *does not* automatically reduce the expression.
    /// For example, `1 + 1` is not going to be reduced to `2`.
<<<<<<< HEAD
    pub fn is_const(self, ctx: &Component, n: u64) -> bool {
=======
    pub fn is_const(&self, ctx: &impl Ctx<Expr>, n: u64) -> bool {
>>>>>>> a81d03b7
        self.as_concrete(ctx).map(|c| c == n).unwrap_or(false)
    }

    /// Returns true of the expression is equal to the given parameter.
    pub fn is_param(self, ctx: &impl Ctx<Expr>, param: ParamIdx) -> bool {
        if let Expr::Param(p) = ctx.get(self) {
            *p == param
        } else {
            false
        }
    }

<<<<<<< HEAD
    pub fn pow2(self, ctx: &mut impl Ctx<Expr>) -> Self {
=======
    /// Adds two expressions together.
    pub fn add(self, other: ExprIdx, ctx: &mut impl AddCtx<Expr>) -> Self {
        ctx.add(Expr::Bin {
            op: ast::Op::Add,
            lhs: self,
            rhs: other,
        })
    }

    pub fn mul(self, other: ExprIdx, ctx: &mut impl AddCtx<Expr>) -> Self {
        ctx.add(Expr::Bin {
            op: ast::Op::Mul,
            lhs: self,
            rhs: other,
        })
    }

    pub fn sub(self, other: ExprIdx, ctx: &mut impl AddCtx<Expr>) -> Self {
        ctx.add(Expr::Bin {
            op: ast::Op::Sub,
            lhs: self,
            rhs: other,
        })
    }

    pub fn div(self, other: ExprIdx, ctx: &mut impl AddCtx<Expr>) -> Self {
        ctx.add(Expr::Bin {
            op: ast::Op::Div,
            lhs: self,
            rhs: other,
        })
    }

    pub fn rem(self, other: ExprIdx, ctx: &mut impl AddCtx<Expr>) -> Self {
        ctx.add(Expr::Bin {
            op: ast::Op::Mod,
            lhs: self,
            rhs: other,
        })
    }

    pub fn pow2(self, ctx: &mut impl AddCtx<Expr>) -> Self {
>>>>>>> a81d03b7
        ctx.add(Expr::Fn {
            op: ast::UnFn::Pow2,
            args: vec![self],
        })
    }

    pub fn log2(self, ctx: &mut impl AddCtx<Expr>) -> Self {
        ctx.add(Expr::Fn {
            op: ast::UnFn::Log2,
            args: vec![self],
        })
    }

<<<<<<< HEAD
    /// creates an [Expr::Bin] given two [ExprIdx]s and an [ast::Op].
    fn bin(self, rhs: Self, op: ast::Op) -> Expr {
        Expr::Bin { op, lhs: self, rhs }
=======
    /// The proposition `self > other`
    pub fn gt<C>(&self, other: ExprIdx, ctx: &mut C) -> PropIdx
    where
        C: AddCtx<Prop> + Ctx<Expr>,
    {
        if let (Some(l), Some(r)) =
            (self.as_concrete(ctx), other.as_concrete(ctx))
        {
            if l > r {
                ctx.add(Prop::True)
            } else {
                ctx.add(Prop::False)
            }
        } else {
            ctx.add(Prop::Cmp(CmpOp {
                op: Cmp::Gt,
                lhs: *self,
                rhs: other,
            }))
        }
    }

    pub fn gte<C>(&self, other: ExprIdx, ctx: &mut C) -> PropIdx
    where
        C: AddCtx<Prop> + Ctx<Expr>,
    {
        if let (Some(l), Some(r)) =
            (self.as_concrete(ctx), other.as_concrete(ctx))
        {
            if l >= r {
                ctx.add(Prop::True)
            } else {
                ctx.add(Prop::False)
            }
        } else {
            ctx.add(Prop::Cmp(CmpOp {
                op: Cmp::Gte,
                lhs: *self,
                rhs: other,
            }))
        }
    }

    pub fn equal<C>(&self, other: ExprIdx, ctx: &mut C) -> PropIdx
    where
        C: AddCtx<Prop> + Ctx<Expr>,
    {
        if let (Some(l), Some(r)) =
            (self.as_concrete(ctx), other.as_concrete(ctx))
        {
            if l == r {
                ctx.add(Prop::True)
            } else {
                ctx.add(Prop::False)
            }
        } else if self == &other {
            return ctx.add(Prop::True);
        } else {
            ctx.add(Prop::Cmp(CmpOp {
                op: Cmp::Eq,
                lhs: *self,
                rhs: other,
            }))
        }
    }

    pub fn lt<C>(self, other: ExprIdx, ctx: &mut C) -> PropIdx
    where
        C: AddCtx<Prop> + Ctx<Expr>,
    {
        other.gt(self, ctx)
>>>>>>> a81d03b7
    }
}

<<<<<<< HEAD
// creates the binary operator constructors for all [ast::Op] variants.
construct_binop!(
    <impl Ctx<Expr>>(ExprIdx::bin, ExprIdx) => Expr;
    add = ast::Op::Add;
    sub = ast::Op::Sub;
    mul = ast::Op::Mul;
    div = ast::Op::Div;
    rem = ast::Op::Mod;
);
=======
    pub fn lte<C>(self, other: ExprIdx, ctx: &mut C) -> PropIdx
    where
        C: AddCtx<Prop> + Ctx<Expr>,
    {
        other.gte(self, ctx)
    }
}
>>>>>>> a81d03b7
<|MERGE_RESOLUTION|>--- conflicted
+++ resolved
@@ -1,12 +1,5 @@
-<<<<<<< HEAD
-use super::{Component, Ctx, ExprIdx, ParamIdx};
+use super::{AddCtx, Component, Ctx, ExprIdx, ParamIdx};
 use crate::{ast, construct_binop};
-=======
-use super::{
-    AddCtx, Cmp, CmpOp, Component, Ctx, ExprIdx, ParamIdx, Prop, PropIdx,
-};
-use crate::ast;
->>>>>>> a81d03b7
 use std::fmt::Display;
 
 #[derive(PartialEq, Eq, Hash, Clone)]
@@ -46,13 +39,8 @@
     #[inline]
     /// Attempts to convert this expression into a concrete value.
     /// If the coercion should panic on failure, use [Self::concrete] instead.
-<<<<<<< HEAD
-    pub fn as_concrete(self, comp: &Component) -> Option<u64> {
-        if let Expr::Concrete(c) = comp.get(self) {
-=======
     pub fn as_concrete(&self, ctx: &impl Ctx<Expr>) -> Option<u64> {
         if let Expr::Concrete(c) = ctx.get(*self) {
->>>>>>> a81d03b7
             Some(*c)
         } else {
             None
@@ -72,11 +60,7 @@
     /// Returns true if this expression is a constant.
     /// Note that this process *does not* automatically reduce the expression.
     /// For example, `1 + 1` is not going to be reduced to `2`.
-<<<<<<< HEAD
-    pub fn is_const(self, ctx: &Component, n: u64) -> bool {
-=======
     pub fn is_const(&self, ctx: &impl Ctx<Expr>, n: u64) -> bool {
->>>>>>> a81d03b7
         self.as_concrete(ctx).map(|c| c == n).unwrap_or(false)
     }
 
@@ -89,52 +73,7 @@
         }
     }
 
-<<<<<<< HEAD
-    pub fn pow2(self, ctx: &mut impl Ctx<Expr>) -> Self {
-=======
-    /// Adds two expressions together.
-    pub fn add(self, other: ExprIdx, ctx: &mut impl AddCtx<Expr>) -> Self {
-        ctx.add(Expr::Bin {
-            op: ast::Op::Add,
-            lhs: self,
-            rhs: other,
-        })
-    }
-
-    pub fn mul(self, other: ExprIdx, ctx: &mut impl AddCtx<Expr>) -> Self {
-        ctx.add(Expr::Bin {
-            op: ast::Op::Mul,
-            lhs: self,
-            rhs: other,
-        })
-    }
-
-    pub fn sub(self, other: ExprIdx, ctx: &mut impl AddCtx<Expr>) -> Self {
-        ctx.add(Expr::Bin {
-            op: ast::Op::Sub,
-            lhs: self,
-            rhs: other,
-        })
-    }
-
-    pub fn div(self, other: ExprIdx, ctx: &mut impl AddCtx<Expr>) -> Self {
-        ctx.add(Expr::Bin {
-            op: ast::Op::Div,
-            lhs: self,
-            rhs: other,
-        })
-    }
-
-    pub fn rem(self, other: ExprIdx, ctx: &mut impl AddCtx<Expr>) -> Self {
-        ctx.add(Expr::Bin {
-            op: ast::Op::Mod,
-            lhs: self,
-            rhs: other,
-        })
-    }
-
     pub fn pow2(self, ctx: &mut impl AddCtx<Expr>) -> Self {
->>>>>>> a81d03b7
         ctx.add(Expr::Fn {
             op: ast::UnFn::Pow2,
             args: vec![self],
@@ -148,102 +87,18 @@
         })
     }
 
-<<<<<<< HEAD
     /// creates an [Expr::Bin] given two [ExprIdx]s and an [ast::Op].
     fn bin(self, rhs: Self, op: ast::Op) -> Expr {
         Expr::Bin { op, lhs: self, rhs }
-=======
-    /// The proposition `self > other`
-    pub fn gt<C>(&self, other: ExprIdx, ctx: &mut C) -> PropIdx
-    where
-        C: AddCtx<Prop> + Ctx<Expr>,
-    {
-        if let (Some(l), Some(r)) =
-            (self.as_concrete(ctx), other.as_concrete(ctx))
-        {
-            if l > r {
-                ctx.add(Prop::True)
-            } else {
-                ctx.add(Prop::False)
-            }
-        } else {
-            ctx.add(Prop::Cmp(CmpOp {
-                op: Cmp::Gt,
-                lhs: *self,
-                rhs: other,
-            }))
-        }
-    }
-
-    pub fn gte<C>(&self, other: ExprIdx, ctx: &mut C) -> PropIdx
-    where
-        C: AddCtx<Prop> + Ctx<Expr>,
-    {
-        if let (Some(l), Some(r)) =
-            (self.as_concrete(ctx), other.as_concrete(ctx))
-        {
-            if l >= r {
-                ctx.add(Prop::True)
-            } else {
-                ctx.add(Prop::False)
-            }
-        } else {
-            ctx.add(Prop::Cmp(CmpOp {
-                op: Cmp::Gte,
-                lhs: *self,
-                rhs: other,
-            }))
-        }
-    }
-
-    pub fn equal<C>(&self, other: ExprIdx, ctx: &mut C) -> PropIdx
-    where
-        C: AddCtx<Prop> + Ctx<Expr>,
-    {
-        if let (Some(l), Some(r)) =
-            (self.as_concrete(ctx), other.as_concrete(ctx))
-        {
-            if l == r {
-                ctx.add(Prop::True)
-            } else {
-                ctx.add(Prop::False)
-            }
-        } else if self == &other {
-            return ctx.add(Prop::True);
-        } else {
-            ctx.add(Prop::Cmp(CmpOp {
-                op: Cmp::Eq,
-                lhs: *self,
-                rhs: other,
-            }))
-        }
-    }
-
-    pub fn lt<C>(self, other: ExprIdx, ctx: &mut C) -> PropIdx
-    where
-        C: AddCtx<Prop> + Ctx<Expr>,
-    {
-        other.gt(self, ctx)
->>>>>>> a81d03b7
     }
 }
 
-<<<<<<< HEAD
 // creates the binary operator constructors for all [ast::Op] variants.
 construct_binop!(
-    <impl Ctx<Expr>>(ExprIdx::bin, ExprIdx) => Expr;
+    <impl AddCtx<Expr>>(ExprIdx::bin, ExprIdx) => Expr;
     add = ast::Op::Add;
     sub = ast::Op::Sub;
     mul = ast::Op::Mul;
     div = ast::Op::Div;
     rem = ast::Op::Mod;
-);
-=======
-    pub fn lte<C>(self, other: ExprIdx, ctx: &mut C) -> PropIdx
-    where
-        C: AddCtx<Prop> + Ctx<Expr>,
-    {
-        other.gte(self, ctx)
-    }
-}
->>>>>>> a81d03b7
+);