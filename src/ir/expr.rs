--- conflicted
+++ resolved
@@ -1,10 +1,4 @@
-<<<<<<< HEAD
-use std::fmt::Display;
-
 use super::{Cmp, CmpOp, Ctx, ExprIdx, ParamIdx, Prop, PropIdx, Subst};
-=======
-use super::{Cmp, CmpOp, Ctx, ExprIdx, ParamIdx, Prop, PropIdx};
->>>>>>> 52bd1acb
 use crate::ast;
 use std::fmt::Display;
 
