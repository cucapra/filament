--- conflicted
+++ resolved
@@ -1,12 +1,5 @@
-<<<<<<< HEAD
+use super::{idxs::PropIdx, AddCtx, Ctx, ExprIdx, InfoIdx, TimeIdx, TimeSub};
 use crate::construct_binop;
-
-use super::{
-    idxs::PropIdx, Ctx, Expr, ExprIdx, InfoIdx, Time, TimeIdx, TimeSub,
-};
-=======
-use super::{idxs::PropIdx, AddCtx, Ctx, ExprIdx, InfoIdx, TimeIdx, TimeSub};
->>>>>>> a81d03b7
 use std::fmt::{self, Display};
 
 #[derive(Clone, PartialEq, Eq, Hash)]
@@ -171,11 +164,11 @@
 
 }
 // creates the expression comparison constructors for propositions
-construct_props!(<impl Ctx<Expr> + Ctx<Prop>>(Prop::cmp, ExprIdx));
+construct_props!(<impl AddCtx<Prop>>(Prop::cmp, ExprIdx));
 // creates the time comparison constructors for propositions
-construct_props!(<impl Ctx<Time> + Ctx<Expr> + Ctx<Prop>>(Prop::timecmp, TimeIdx));
+construct_props!(<impl AddCtx<Prop>>(Prop::timecmp, TimeIdx));
 // creates the timesub comparison constructors for propositions
-construct_props!(<impl Ctx<Prop>>(Prop::timesubcmp, TimeSub));
+construct_props!(<impl AddCtx<Prop>>(Prop::timesubcmp, TimeSub));
 
 /// Constructors for propositions
 impl PropIdx {
