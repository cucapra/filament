--- conflicted
+++ resolved
@@ -886,16 +886,8 @@
         ir_comp: &mut ir::Component,
         comp: ast::Component,
         sigs: &'prog SigMap,
-<<<<<<< HEAD
-        src_name: Option<ast::Id>,
-    ) -> ir::Component {
-        let mut ir_comp = ir::Component::new(false);
-        ir_comp.src_info = src_name.map(ir::InterfaceSrc::new);
-        let mut builder = BuildCtx::new(ctx, &mut ir_comp, sigs);
-=======
     ) {
         let mut builder = BuildCtx::new(ctx, ir_comp, sigs);
->>>>>>> b3810b62
 
         let mut cmds = builder.sig(comp.sig);
         let body_cmds = builder.commands(comp.body);
@@ -930,24 +922,15 @@
         }
     }
 
-<<<<<<< HEAD
-    for (cidx, comp) in components {
-        log::debug!("Converting component {}", comp.sig.name);
-        let idx = sig_map.get(&comp.sig.name).unwrap().idx;
-        let src_name = if Some(cidx) == main_idx {
-            ctx.entrypoint = Some(idx);
-            Some(comp.sig.name.copy())
-        } else {
-            None
-        };
-        let ir_comp = BuildCtx::comp(&ctx, comp, &sig_map, src_name);
-        ctx.comps.checked_add(idx, ir_comp);
-=======
     // declare all components
     for (cidx, comp) in ns.components.iter().enumerate() {
         let idx = sig_map.get(&comp.sig.name).unwrap().idx;
 
-        let ir_comp = ir::Component::new(false);
+        let mut ir_comp = ir::Component::new(false);
+        if Some(cidx) == main_idx {
+            ctx.entrypoint = Some(idx);
+            ir_comp.src_info = Some(ir::InterfaceSrc::new(comp.sig.name.copy()));
+        }
         ctx.comps.checked_add(idx, ir_comp);
         if Some(cidx) == main_idx {
             ctx.entrypoint = Some(idx);
@@ -965,7 +948,6 @@
         BuildCtx::comp(&ctx, &mut dummy, comp, &sig_map);
         // swap the component back into place
         std::mem::swap(ctx.get_mut(idx), &mut dummy);
->>>>>>> b3810b62
     }
 
     ctx
