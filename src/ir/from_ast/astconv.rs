//! Convert the frontend AST to the IR.
use super::build_ctx::InvPort;
use super::{BuildCtx, Sig, SigMap};
use crate::ir::{
    Cmp, Ctx, EventIdx, ExprIdx, MutCtx, ParamIdx, PortIdx, PropIdx, TimeIdx,
};
use crate::utils::GPosIdx;
use crate::{ast, ir, utils::Binding};
use itertools::Itertools;
use std::collections::HashMap;
use std::{iter, rc::Rc};

/// # Declare phase
/// This is the first pass over the AST and responsible for forward declaring names defined by invocations.
/// We do this because invocation ports can be used before their definition:
/// ```
/// p = new Prev[32]<G>(add.out);
/// add = new Add[32]<G>(p.out, 1);
/// ```
///
/// At a high-level, it does the following:
/// * Define all the locally-bound parameters, specifically those defined by loops.
///   This is needed to correctly resolve the instances which may use parameters.
/// * For each instance in the program, compute the partially resolved component
///   signature which substitutes all parameters in the signature.
/// * For each invocation, compute the fully resolved signature (where events are correctly substituted)
///   and define all the parameters.
impl<'ctx, 'prog> BuildCtx<'ctx, 'prog> {
    fn declare_inst(&mut self, inst: &ast::Instance) {
        let ast::Instance {
            name,
            component,
            bindings,
        } = inst;
        let comp = self.sigs.get(component).unwrap();
        let binding = self.param_binding(
            comp.params.clone(),
            bindings.iter().map(|e| e.inner()).cloned().collect_vec(),
        );
        let inst = ir::Instance {
            comp: comp.idx,
            params: binding
                .iter()
                .map(|(_, b)| self.expr(b.clone()))
                .collect_vec()
                .into_boxed_slice(),
            info: self.comp.add(ir::Info::instance(
                name.copy(),
                component.pos(),
                name.pos(),
            )),
        };
        let idx = self.comp.add(inst);
        self.inst_map.insert(name.copy(), idx);
        // Track the component binding for this instance
        self.inst_to_sig.push(idx, (Rc::new(binding), **component));
    }

    /// Invokes are the most complicated construct to compile. This function:
    /// 1. Creates a new invoke in the component with the time bindings.
    /// 2. Resolves output ports and defines them in the component
    fn declare_inv(&mut self, inv: &ast::Invoke) {
        let ast::Invoke {
            name,
            instance,
            abstract_vars,
            ..
        } = inv;
        let inst = *self.inst_map.get(instance).unwrap();
        let info = self.comp.add(ir::Info::invoke(
            name.copy(),
            instance.pos(),
            name.pos(),
        ));
        let inv = self.comp.add(ir::Invoke {
            inst,
            ports: vec![],  // Filled in later
            events: vec![], // Filled in later
            info,
        });
        // foreign component being invoked
        let foreign_comp = inv.comp(self.comp);
        self.add_inv(name.copy(), inv);

        let mut def_ports = vec![];

        // The inputs
        let (param_binding, comp) = self.inst_to_sig.get(inst).clone();
        let sig = self.sigs.get(&comp).unwrap();

        // Event bindings
        let event_binding = self.event_binding(
            sig.events.clone(),
            abstract_vars.iter().map(|v| v.inner().clone()),
        );

        // Define the output port from the invoke
        for (idx, p) in sig.outputs.clone().into_iter().enumerate() {
            let resolved = p
                .resolve_exprs(&param_binding)
                .resolve_event(&event_binding);

            let base = ir::Foreign::new(
                self.ctx
                    .comps
                    .get(foreign_comp)
                    .outputs()
                    .nth(idx)
                    .unwrap()
                    .0,
                foreign_comp,
            );

            let owner = ir::PortOwner::Inv {
                inv,
                dir: ir::Direction::Out,
                base,
            };
            def_ports.push(self.port(resolved, owner));
        }

        // Add the inputs from the invoke. The outputs are added in the second
        // pass over the AST.
        self.comp.get_mut(inv).ports.extend(def_ports);
    }

    /// Declare the instances and invokes in the current scope.
    /// This does not burrow into inner scopes.
    fn declare_cmd(&mut self, cmd: &ast::Command) {
        match cmd {
            ast::Command::Instance(inst) => {
                self.declare_inst(inst);
            }
            ast::Command::Invoke(inv) => {
                self.declare_inv(inv);
            }
            ast::Command::ForLoop(_)
            | ast::Command::If(_)
            | ast::Command::Fact(_)
            | ast::Command::Connect(_)
            | ast::Command::Bundle(_) => {}
        }
    }

    fn declare_cmds(&mut self, cmds: &[ast::Command]) {
        for cmd in cmds {
            self.declare_cmd(cmd);
        }
    }
}

impl<'ctx, 'prog> BuildCtx<'ctx, 'prog> {
    fn expr(&mut self, expr: ast::Expr) -> ExprIdx {
        match expr {
            ast::Expr::Abstract(p) => {
                let Some(pidx) = self.get_param(&p) else {
                    unreachable!("Parameter {p} not found")
                };
                self.comp.add(ir::Expr::Param(pidx))
            }
            ast::Expr::Concrete(n) => {
                let e = ir::Expr::Concrete(n);
                self.comp.add(e)
            }
            ast::Expr::Op { op, left, right } => {
                let lhs = self.expr(*left);
                let rhs = self.expr(*right);
                // The .add call simplifies the expression if possible
                self.comp.add(ir::Expr::Bin { op, lhs, rhs })
            }
            ast::Expr::App { func, arg } => {
                let arg = self.expr(*arg);
                // The .add call simplifies the expression if possible
                self.comp.add(ir::Expr::Fn {
                    op: func,
                    args: Box::new(vec![arg]),
                })
            }
        }
    }

    fn expr_cons(&mut self, cons: ast::OrderConstraint<ast::Expr>) -> PropIdx {
        let lhs = self.expr(cons.left);
        let rhs = self.expr(cons.right);
        let op = match cons.op {
            ast::OrderOp::Gt => Cmp::Gt,
            ast::OrderOp::Gte => Cmp::Gte,
            ast::OrderOp::Eq => Cmp::Eq,
        };
        self.comp.add(ir::Prop::Cmp(ir::CmpOp { lhs, op, rhs }))
    }

    fn event_cons(&mut self, cons: ast::OrderConstraint<ast::Time>) -> PropIdx {
        let lhs = self.time(cons.left);
        let rhs = self.time(cons.right);
        let op = match cons.op {
            ast::OrderOp::Gt => Cmp::Gt,
            ast::OrderOp::Gte => Cmp::Gte,
            ast::OrderOp::Eq => Cmp::Eq,
        };
        self.comp.add(ir::Prop::TimeCmp(ir::CmpOp { lhs, op, rhs }))
    }

    fn implication(&mut self, i: ast::Implication<ast::Expr>) -> PropIdx {
        let cons = self.expr_cons(i.cons);
        if let Some(ante) = i.guard {
            let ante = self.expr_cons(ante);
            ante.implies(cons, self.comp)
        } else {
            cons
        }
    }

    /// Add a parameter to the component.
    fn param(
        &mut self,
        param: &ast::ParamBind,
        owner: ir::ParamOwner,
    ) -> ParamIdx {
        let default = param.default.as_ref().map(|e| self.expr(e.clone()));
        let info = self.comp.add(ir::Info::param(param.name(), param.pos()));
        let idx = self.comp.add(ir::Param::new(owner, info, default));
        self.add_param(param.name(), idx);
        idx
    }

    fn time(&mut self, t: ast::Time) -> TimeIdx {
        let Some(event) = self.event_map.get(&t.event).copied() else {
            unreachable!("Event {} not found. Map:\n{}", t.event, self.event_map)
        };
        let offset = self.expr(t.offset);
        self.comp.add(ir::Time { event, offset })
    }

    fn timesub(&mut self, ts: ast::TimeSub) -> ir::TimeSub {
        match ts {
            ast::TimeSub::Unit(e) => ir::TimeSub::Unit(self.expr(e)),
            ast::TimeSub::Sym { l, r } => {
                let l = self.time(l);
                let r = self.time(r);
                l.sub(r, self.comp)
            }
        }
    }

    /// Forward declare an event without adding its delay. We need to do this
    /// since delays of events may mention the event itself.
    /// `interface_port` is the optional interface port associated with this event.
    fn declare_event(
        &mut self,
        eb: &ast::EventBind,
        interface_port: Option<(ast::Id, GPosIdx)>,
    ) -> EventIdx {
        let info = self.comp.add(ir::Info::event(
            eb.event.copy(),
            eb.event.pos(),
            eb.delay.pos(),
            interface_port,
        ));
        // Add a fake delay of 0.
        let e = ir::Event {
            delay: self.comp.num(0).into(),
            info,
            has_interface: interface_port.is_some(),
        };
        let idx = self.comp.add(e);
        log::trace!("Added event {} as {idx}", eb.event);
        self.event_map.insert(*eb.event, idx);
        idx
    }

    fn range(&mut self, r: ast::Range) -> ir::Range {
        let start = self.time(r.start);
        let end = self.time(r.end);
        ir::Range { start, end }
    }

    fn port(&mut self, pd: ast::PortDef, owner: ir::PortOwner) -> PortIdx {
        let (name, p) = match pd {
            ast::PortDef::Port {
                name,
                liveness,
                bitwidth,
            } => {
                let info = self.comp.add(ir::Info::port(
                    name.copy(),
                    name.pos(),
                    bitwidth.pos(),
                    liveness.pos(),
                ));

                // The bundle type uses a fake bundle index and has a length of 1.
                // We don't need to push a new scope because this type is does not
                // bind any new parameters.
                let p_name = self.gen_name();
                let live = self.with_scope(|ctx| ir::Liveness {
                    idx: ctx.param(
                        &ast::ParamBind::from(p_name),
                        // Updated after the port is constructed
                        ir::ParamOwner::bundle(ir::PortIdx::UNKNOWN),
                    ), // This parameter is unused
                    len: ctx.comp.num(1),
                    range: ctx.range(liveness.take()),
                });
                let p = ir::Port {
                    width: self.expr(bitwidth.take()),
                    owner,
                    live,
                    info,
                };
                (name, p)
            }
            ast::PortDef::Bundle(ast::Bundle {
                name,
                typ:
                    ast::BundleType {
                        idx,
                        len,
                        liveness,
                        bitwidth,
                    },
            }) => {
                let info = self.comp.add(ir::Info::port(
                    name.copy(),
                    name.pos(),
                    bitwidth.pos(),
                    liveness.pos(),
                ));
                // Construct the bundle type in a new scope.
                let live = self.with_scope(|ctx| ir::Liveness {
                    idx: ctx.param(
                        // Updated after the port is constructed
                        &ast::ParamBind::from(idx),
                        ir::ParamOwner::bundle(PortIdx::UNKNOWN),
                    ),
                    len: ctx.expr(len.take()),
                    range: ctx.range(liveness.take()),
                });
                let p = ir::Port {
                    width: self.expr(bitwidth.take()),
                    owner,
                    live,
                    info,
                };
                (name, p)
            }
        };
        let idx = self.comp.add(p);
        // Fixup the liveness index parameter's owner
        let p = self.comp.get(idx);
        let param = self.comp.get_mut(p.live.idx);
        param.owner = ir::ParamOwner::bundle(idx);

        // Add the port to the current scope
        self.add_port(*name, idx);
        idx
    }

    /// Transforms an access into (start, end)
    fn access(&mut self, access: ast::Access) -> (ir::ExprIdx, ir::ExprIdx) {
        match access {
            ast::Access::Index(n) => {
                let n = self.expr(n);
                (n, n.add(self.comp.num(1), self.comp))
            }
            ast::Access::Range { start, end } => {
                (self.expr(start), self.expr(end))
            }
        }
    }

    /// Get the index associated with an AST port. The port must have been
    /// previously defined.
    fn get_access(
        &mut self,
        port: ast::Port,
        dir: ir::Direction,
    ) -> ir::Access {
        match port {
            ast::Port::This(n) => {
                let owner = InvPort::Sig(dir, n.copy());
                ir::Access::port(self.get_port(&owner), self.comp)
            }
            ast::Port::InvPort { invoke, name } => {
                let inv = self.get_inv(invoke.copy());
                let owner = InvPort::Inv(inv, dir, name.copy());
                ir::Access::port(self.get_port(&owner), self.comp)
            }
            ast::Port::Bundle { name, access } => {
                // NOTE(rachit): The AST does not distinguish between bundles
                // defined by the signature and locally defined bundles so we
                // must search both.
                let owner = InvPort::Sig(dir, name.copy());
                let port = if let Some(p) = self.find_port(&owner) {
                    p
                } else {
                    let owner = InvPort::Local(name.copy());
                    self.get_port(&owner)
                };
                let (start, end) = self.access(access.take());
                ir::Access { port, start, end }
            }
            ast::Port::InvBundle {
                invoke,
                port,
                access,
            } => {
                let inv = self.get_inv(invoke.copy());
                let owner = InvPort::Inv(inv, dir, port.copy());
                let port = self.get_port(&owner);
                let (start, end) = self.access(access.take());
                ir::Access { port, start, end }
            }
            ast::Port::Constant(_) => todo!("Constant ports"),
        }
    }

    fn sig(&mut self, sig: ast::Signature) -> Vec<ir::Command> {
        for param in &sig.params {
            self.param(param.inner(), ir::ParamOwner::Sig);
        }
        let mut interface_signals: HashMap<_, _> = sig
            .interface_signals
            .iter()
            .cloned()
            .map(|ast::InterfaceDef { name, event }| (event, name.split()))
            .collect();
        // Declare the events first
        for event in &sig.events {
            // can remove here as each interface signal should only be used once
            let interface = interface_signals.remove(event.event.inner());
            self.declare_event(event.inner(), interface);
        }
        // Then define their delays correctly
        for event in &sig.events {
            let delay = self.timesub(event.inner().delay.inner().clone());
            let idx = self.event_map.get(&event.inner().event).unwrap();
            self.comp.get_mut(*idx).delay = delay;
        }
        for port in sig.inputs() {
            // XXX(rachit): Unnecessary clone.
            self.port(port.inner().clone(), ir::PortOwner::sig_out());
        }
        for port in sig.outputs() {
            // XXX(rachit): Unnecessary clone.
            self.port(port.inner().clone(), ir::PortOwner::sig_in());
        }
        for (name, width) in sig.unannotated_ports {
            self.comp.add(ir::Info::unannotated_port(name, width));
        }
        // Constraints defined by the signature
        let mut cons = Vec::with_capacity(
            sig.param_constraints.len() + sig.event_constraints.len(),
        );
        for ec in sig.event_constraints {
            let info = self.comp.add(ir::Info::assert(ir::Reason::misc(
                "Signature assumption",
                ec.pos(),
            )));
            let prop = self.event_cons(ec.take());
            cons.extend(self.comp.assume(prop, info));
        }
        for pc in sig.param_constraints {
            let info = self.comp.add(ir::Info::assert(ir::Reason::misc(
                "Signature assumption",
                pc.pos(),
            )));
            let prop = self.expr_cons(pc.take());
            cons.extend(self.comp.assume(prop, info));
        }

        cons
    }

    fn instance(&mut self, inst: ast::Instance) -> Vec<ir::Command> {
        let comp_loc = inst.component.pos();
        // Add the facts defined by the instance as assertions in the
        // component.
        let idx = *self.inst_map.get(&inst.name).unwrap();
        let (binding, component) = self.inst_to_sig.get(idx).clone();
        let facts = self
            .sigs
            .get(&component)
            .unwrap()
            .param_cons
            .clone()
            .into_iter()
            .flat_map(|f| {
                let reason = self
                    .comp
                    .add(ir::Reason::param_cons(comp_loc, f.pos()).into());
                let p = f.take().resolve_expr(&binding);
                let prop = self.expr_cons(p);
                // This is a checked fact because the calling component needs to
                // honor it.
                self.comp.assert(prop, reason)
            })
            .collect_vec();

        iter::once(ir::Command::from(idx))
            .chain(facts.into_iter())
            .collect_vec()
    }

    /// Construct an event binding from this Signature's events and the given
    /// arguments.
    /// Fills in the missing arguments with default values
    pub fn event_binding(
        &self,
        events: impl IntoIterator<Item = ast::EventBind>,
        args: impl IntoIterator<Item = ast::Time>,
    ) -> Binding<ast::Time> {
        let args = args.into_iter().collect_vec();
        let events = events.into_iter().collect_vec();
        assert!(
            events.iter().take_while(|ev| ev.default.is_none()).count()
                <= args.len(),
            "Insuffient events for component invocation.",
        );

        let mut partial_map = Binding::new(
            events
                .iter()
                .map(|eb| eb.event.inner())
                .cloned()
                .zip(args.iter().cloned()),
        );
        // Skip the events that have been bound
        let remaining = events
            .iter()
            .skip(args.len())
            .map(|eb| {
                let bind = eb
                    .default
                    .as_ref()
                    .unwrap()
                    .clone()
                    .resolve_event(&partial_map);
                (*eb.event.inner(), bind)
            })
            .collect();

        partial_map.extend(remaining);
        partial_map
    }

    /// Construct a param binding from this Signature's parameters and the given
    /// arguments.
    /// Fills in the missing arguments with default values
    pub fn param_binding(
        &self,
        params: impl IntoIterator<Item = ast::ParamBind>,
        args: impl IntoIterator<Item = ast::Expr>,
    ) -> Binding<ast::Expr> {
        let args = args.into_iter().collect_vec();
        let params = params.into_iter().collect_vec();
        assert!(
            params.iter().take_while(|ev| ev.default.is_none()).count()
                <= args.len(),
            "Insuffient params for component invocation.",
        );

        let mut partial_map = Binding::new(
            params.iter().map(|pb| pb.name()).zip(args.iter().cloned()),
        );
        // Skip the events that have been bound
        let remaining = params
            .iter()
            .skip(args.len())
            .map(|pb| {
                let bind =
                    pb.default.as_ref().unwrap().clone().resolve(&partial_map);
                (pb.name(), bind)
            })
            .collect();

        partial_map.extend(remaining);
        partial_map
    }

    /// This function is called during the second pass of the conversion and does the following:
    /// * Defines the input ports of the invocation
    /// * Generate event bindings implied by the invocation
    /// * Generates the connections implied by the arguments to the invoke
    fn invoke(&mut self, inv: ast::Invoke) -> Vec<ir::Command> {
        let ast::Invoke {
            name,
            abstract_vars,
            ports,
            instance,
        } = inv;
        let Some(ports) = ports else {
            unreachable!("No ports provided for invocation {name}")
        };
        let inv = self.get_inv(name.copy());
        let inst = inv.inst(self.comp);
        let (param_binding, comp) = self.inst_to_sig.get(inst).clone();
        let sig = self.sigs.get(&comp).unwrap();
        // foreign component being invoked
        let foreign_comp = inv.comp(self.comp);

        // Event bindings
        let event_binding = self.event_binding(
            sig.events.iter().cloned(),
            abstract_vars.iter().map(|v| v.inner().clone()),
        );

        let srcs = ports
            .into_iter()
            .map(|p| p.map(|p| self.get_access(p, ir::Direction::Out)))
            .collect_vec();
        assert!(
            sig.inputs.len() == srcs.len(),
            "signature defined {} inputs but provided {} arguments",
            sig.inputs.len(),
            srcs.len()
        );

        // Constraints on the events from the signature
        let cons: Vec<ir::Command> = sig
            .event_cons
            .clone()
            .into_iter()
            .flat_map(|ec| {
                let reason = self.comp.add(
                    ir::Reason::event_cons(instance.pos(), ec.pos()).into(),
                );
                let ec = ec.take().resolve_event(&event_binding);
                let prop = self.event_cons(ec);
                self.comp.assert(prop, reason)
            })
            .collect();

        let mut connects = Vec::with_capacity(sig.inputs.len());

        for (idx, (p, src)) in
            sig.inputs.clone().into_iter().zip(srcs).enumerate()
        {
            let info = self
                .comp
                .add(ir::Info::connect(p.inner().name().pos(), src.pos()));
            let resolved = p.map(|p| {
                p.resolve_exprs(&param_binding)
                    .resolve_event(&event_binding)
            });

            let base = ir::Foreign::new(
                self.ctx
                    .comps
                    .get(foreign_comp)
                    .inputs()
                    .nth(idx)
                    .unwrap()
                    .0,
                foreign_comp,
            );

            let owner = ir::PortOwner::Inv {
                inv,
                dir: ir::Direction::In,
                base,
            };

            // Define port and add it to the invocation
            let pidx = self.port(resolved.take(), owner);
            self.comp.get_mut(inv).ports.push(pidx);

            let end = self.comp[pidx].live.len;
            let dst = ir::Access {
                port: pidx,
                start: self.comp.num(0),
                end,
            };
            connects.push(
                ir::Connect {
                    src: src.take(),
                    dst,
                    info,
                }
                .into(),
            )
        }

        // Events defined by the invoke
        sig.events
            .iter()
            .zip_longest(abstract_vars.iter())
            .map(|pair| match pair {
                itertools::EitherOrBoth::Both(evt, t) => {
                    (evt, t.inner(), t.pos())
                }
                itertools::EitherOrBoth::Left(evt) => (
                    evt,
                    event_binding.get(evt.event.inner()),
                    GPosIdx::UNKNOWN,
                ),
                itertools::EitherOrBoth::Right(_) => {
                    unreachable!("More arguments than events.")
                }
            })
            .enumerate()
            .for_each(|(idx, (event, time, pos))| {
                let ev_delay_loc = event.delay.pos();
                let resolved = event
                    .clone()
                    .resolve_exprs(&param_binding)
                    .resolve_event(&event_binding);

                let info =
                    self.comp.add(ir::Info::event_bind(ev_delay_loc, pos));
                let arg = self.time(time.clone());
                let event = self.timesub(resolved.delay.take());
                let base = ir::Foreign::new(
                    self.ctx
                        .comps
                        .get(foreign_comp)
                        .events()
                        .idx_iter()
                        .nth(idx)
                        .unwrap(),
                    foreign_comp,
                );
                let eb = ir::EventBind::new(event, arg, info, base);
                let invoke = self.comp.get_mut(inv);
                invoke.events.push(eb);
            });

        connects
            .into_iter()
            .chain(Some(ir::Command::from(inv)))
            .chain(cons)
            .collect_vec()
    }

    fn commands(&mut self, cmds: Vec<ast::Command>) -> Vec<ir::Command> {
        self.declare_cmds(&cmds);
        cmds.into_iter().flat_map(|c| self.command(c)).collect_vec()
    }

    fn command(&mut self, cmd: ast::Command) -> Vec<ir::Command> {
        match cmd {
            ast::Command::Invoke(inv) => self.invoke(inv),
            ast::Command::Instance(inst) => self.instance(inst),
            ast::Command::Fact(ast::Fact { cons, checked }) => {
                let reason = self.comp.add(
                    ir::Reason::misc("source-level fact", cons.pos()).into(),
                );
                let prop = self.implication(cons.take());
                let fact = if checked {
                    self.comp.assert(prop, reason)
                } else {
                    self.comp.assume(prop, reason)
                };
                fact.into_iter().collect()
            }
            ast::Command::Connect(ast::Connect { src, dst, guard }) => {
                assert!(guard.is_none(), "Guards are not supported");
                let info =
                    self.comp.add(ir::Info::connect(dst.pos(), src.pos()));
                let src = self.get_access(src.take(), ir::Direction::Out);
                let dst = self.get_access(dst.take(), ir::Direction::In);
                vec![ir::Connect { src, dst, info }.into()]
            }
            ast::Command::ForLoop(ast::ForLoop {
                idx,
                start,
                end,
                body,
            }) => {
                let start = self.expr(start);
                let end = self.expr(end);
                // Assumption that the index is within range
                let reason = self.comp.add(
                    ir::Reason::misc("loop index is within range", idx.pos())
                        .into(),
                );

                // Compile the body in a new scope
                let (index, body) = self.with_scope(|this| {
                    let idx = this.param(
                        &ast::ParamBind::from(idx),
                        ir::ParamOwner::Loop,
                    );
                    (idx, this.commands(body))
                });
                let l = ir::Loop {
                    index,
                    start,
                    end,
                    body,
                }
                .into();
                let index = index.expr(self.comp);
                let idx_start = index.gte(start, self.comp);
                let idx_end = index.lt(end, self.comp);
                let in_range = idx_start.and(idx_end, self.comp);
                iter::once(l)
                    .chain(self.comp.assume(in_range, reason))
                    .collect()
            }
            ast::Command::If(ast::If { cond, then, alt }) => {
                let cond = self.expr_cons(cond);
                let then = self.commands(then);
                let alt = self.commands(alt);
                vec![ir::If { cond, then, alt }.into()]
            }
            ast::Command::Bundle(bun) => {
                // Add the bundle to the current scope
                self.port(ast::PortDef::Bundle(bun), ir::PortOwner::Local);
                vec![]
            }
        }
    }

    /// Adds assumptions about the ports in the component
    fn port_assumptions(&mut self) -> Vec<ir::Command> {
        let mut cmds = Vec::with_capacity(self.comp.ports().len() * 2);
        let ports = self
            .comp
            .ports()
            .iter()
            .map(|(_, p)| (p.live.idx, p.live.len))
            .collect_vec();
        // Add assumptions for range of bundle-bound indices
        let reason = self.comp.add(
            ir::Reason::misc("bundle index is within range", GPosIdx::UNKNOWN)
                .into(),
        );
        for (idx, len) in ports {
            let idx = idx.expr(self.comp);
            let start = idx.gte(self.comp.num(0), self.comp);
            let end = idx.lt(len, self.comp);
            let in_range = start.and(end, self.comp);
            cmds.extend(self.comp.assume(in_range, reason))
        }
        cmds
    }

    fn external(ctx: &ir::Context, sig: ast::Signature) -> ir::Component {
        let mut ir_comp = ir::Component::new(true);
        let binding = SigMap::default();
        let mut builder = BuildCtx::new(ctx, &mut ir_comp, &binding);

        // First we declare all the ports
        let mut cmds = builder.sig(sig);
        cmds.extend(builder.port_assumptions());
        ir_comp.cmds = cmds;
        ir_comp
    }

    fn comp(
        ctx: &ir::Context,
        comp: ast::Component,
        sigs: &'prog SigMap,
    ) -> ir::Component {
        let mut ir_comp = ir::Component::new(false);
        let mut builder = BuildCtx::new(ctx, &mut ir_comp, sigs);

        let mut cmds = builder.sig(comp.sig);
        let body_cmds = builder.commands(comp.body);
        cmds.extend(builder.port_assumptions());
        cmds.extend(body_cmds);
        ir_comp.cmds = cmds;
        ir_comp
    }
}

pub fn transform(ns: ast::Namespace) -> ir::Context {
    let mut sig_map = SigMap::default();
<<<<<<< HEAD
    // Walk over sigs and build a SigMap
    // We do extremely sketchy stuff here: the Sig::from method creates a CompIdx out of thin air.
    // The invariant is that when we create the ir::Context, we're going to add all the components in the same
    // order and therefore the index is guaranteed to be valid.
    for (idx, (_, sig)) in ns.signatures().enumerate() {
=======
    let (mut ns, order) = crate::utils::Traversal::from(ns).take();
    // Extract components in order
    let components = order
        .into_iter()
        .map(|cidx| (cidx, std::mem::take(&mut ns.components[cidx])))
        .collect_vec();
    // chains external signatures and component signatures (in post-order) to get all signatures associated with this namespace
    let signatures = ns
        .externals()
        .map(|(_, sig)| sig)
        .chain(components.iter().map(|(_, c)| &c.sig));
    // Walk over signatures and build a SigMap
    for (idx, sig) in signatures.enumerate() {
>>>>>>> 39879513
        sig_map.insert(sig.name.copy(), Sig::from((sig, idx)));
    }

    let main_idx = ns.main_idx();
    let mut ctx = ir::Context::default();
    for (_, exts) in ns.externs {
        for ext in exts {
            let idx = sig_map.get(&ext.name).unwrap().idx;
            log::debug!("Compiling external {}: {}", ext.name, idx);
            let ir_ext = BuildCtx::external(&ctx, ext);
            ctx.comps.checked_add(idx, ir_ext);
        }
    }

<<<<<<< HEAD
    for (cidx, comp) in ns.components.into_iter().enumerate() {
        // This is the where we use the CompIdx generated in Sig::from.
        // We use the `checked_add` method to panic if we add components in the wrong order.
=======
    for (cidx, comp) in components {
        log::debug!("Compiling component {}", comp.sig.name);
>>>>>>> 39879513
        let idx = sig_map.get(&comp.sig.name).unwrap().idx;
        let ir_comp = BuildCtx::comp(&ctx, comp, &sig_map);
        if Some(cidx) == main_idx {
            ctx.entrypoint = Some(idx);
        }
        ctx.comps.checked_add(idx, ir_comp);
    }

    ctx
}<|MERGE_RESOLUTION|>--- conflicted
+++ resolved
@@ -867,13 +867,6 @@
 
 pub fn transform(ns: ast::Namespace) -> ir::Context {
     let mut sig_map = SigMap::default();
-<<<<<<< HEAD
-    // Walk over sigs and build a SigMap
-    // We do extremely sketchy stuff here: the Sig::from method creates a CompIdx out of thin air.
-    // The invariant is that when we create the ir::Context, we're going to add all the components in the same
-    // order and therefore the index is guaranteed to be valid.
-    for (idx, (_, sig)) in ns.signatures().enumerate() {
-=======
     let (mut ns, order) = crate::utils::Traversal::from(ns).take();
     // Extract components in order
     let components = order
@@ -887,7 +880,6 @@
         .chain(components.iter().map(|(_, c)| &c.sig));
     // Walk over signatures and build a SigMap
     for (idx, sig) in signatures.enumerate() {
->>>>>>> 39879513
         sig_map.insert(sig.name.copy(), Sig::from((sig, idx)));
     }
 
@@ -902,14 +894,8 @@
         }
     }
 
-<<<<<<< HEAD
-    for (cidx, comp) in ns.components.into_iter().enumerate() {
-        // This is the where we use the CompIdx generated in Sig::from.
-        // We use the `checked_add` method to panic if we add components in the wrong order.
-=======
     for (cidx, comp) in components {
         log::debug!("Compiling component {}", comp.sig.name);
->>>>>>> 39879513
         let idx = sig_map.get(&comp.sig.name).unwrap().idx;
         let ir_comp = BuildCtx::comp(&ctx, comp, &sig_map);
         if Some(cidx) == main_idx {
