--- conflicted
+++ resolved
@@ -132,13 +132,8 @@
     /// This does not burrow into inner scopes.
     fn declare_cmd(&mut self, cmd: &ast::Command) -> BuildRes<()> {
         match cmd {
-<<<<<<< HEAD
-            ast::Command::Instance(inst) => {
-                self.declare_inst(inst);
-            }
-            ast::Command::Invoke(inv) => {
-                self.declare_inv(inv);
-            }
+            ast::Command::Instance(inst) => self.declare_inst(inst),
+            ast::Command::Invoke(inv) => self.declare_inv(inv),
             ast::Command::ParamLet(ast::ParamLet { name, .. }) => {
                 // Declare the parameter since it may be used in instance or
                 // invocation definitions.
@@ -146,11 +141,8 @@
                     &ast::ParamBind::new(name.clone(), None),
                     ir::ParamOwner::Let,
                 );
-            }
-=======
-            ast::Command::Instance(inst) => self.declare_inst(inst),
-            ast::Command::Invoke(inv) => self.declare_inv(inv),
->>>>>>> 5df6dbc2
+                Ok(())
+            }
             ast::Command::ForLoop(_)
             | ast::Command::If(_)
             | ast::Command::Fact(_)
@@ -171,14 +163,7 @@
     fn expr(&mut self, expr: ast::Expr) -> BuildRes<ExprIdx> {
         let expr = match expr {
             ast::Expr::Abstract(p) => {
-<<<<<<< HEAD
-                let Some(pidx) = self.get_param(&p) else {
-                    let cmp_st = ir::Printer::comp_str(self.comp());
-                    unreachable!("Parameter {p} not found. Component state:\n{cmp_st}")
-                };
-=======
                 let pidx = self.get_param(&p)?;
->>>>>>> 5df6dbc2
                 self.comp().add(ir::Expr::Param(pidx))
             }
             ast::Expr::Concrete(n) => {
@@ -459,23 +444,18 @@
     ) -> BuildRes<ir::Access> {
         let acc = match port {
             ast::Port::This(n) => {
-<<<<<<< HEAD
                 // NOTE: The AST does not distinguish between ports
                 // defined by the signature and locally defined ports so we
                 // must search both.
-                let owner = InvPort::Sig(dir, n.copy());
+                let owner = InvPort::Sig(dir, n.clone());
                 let port = if let Some(port) = self.find_port(&owner) {
                     port
                 } else {
-                    let owner = InvPort::Local(n.copy());
-                    self.get_port(&owner)
+                    let owner = InvPort::Local(n);
+                    self.get_port(&owner)?
                 };
 
                 ir::Access::port(port, self.comp())
-=======
-                let owner = InvPort::Sig(dir, n);
-                ir::Access::port(self.get_port(&owner)?, self.comp())
->>>>>>> 5df6dbc2
             }
             ast::Port::InvPort { invoke, name } => {
                 let inv = self.get_inv(&invoke)?;
@@ -872,10 +852,8 @@
                 /* Declared by [[declare_cmds]]. This has the unfortunate effect
                  * of making it seem like all parameters are hoisted to the top
                  * of the scope. */
-                let Some(param) = self.get_param(name.inner()) else {
-                    unreachable!("Parameter {name} should be declared")
-                };
-                let expr = self.expr(expr);
+                let param = self.get_param(name.inner())?;
+                let expr = self.expr(expr)?;
 
                 let pexpr = self.comp().add(ir::Expr::Param(param));
 
