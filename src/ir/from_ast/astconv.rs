--- conflicted
+++ resolved
@@ -813,17 +813,8 @@
         cmds
     }
 
-<<<<<<< HEAD
-    fn external(
-        ctx: &ir::Context,
-        idx: CompIdx,
-        sig: ast::Signature,
-    ) -> ir::Component {
-        let mut ir_comp = ir::Component::new(idx, false);
-=======
-    fn external(sig: ast::Signature) -> ir::Component {
+    fn external(ctx: &ir::Context, sig: ast::Signature) -> ir::Component {
         let mut ir_comp = ir::Component::new(true);
->>>>>>> 4dbdda1b
         let binding = SigMap::default();
         let mut builder = BuildCtx::new(ctx, &mut ir_comp, &binding);
 
@@ -834,20 +825,13 @@
         ir_comp
     }
 
-<<<<<<< HEAD
     fn comp(
-        ctx: &ir::Context,
+        ctx: &ir::Context, 
         comp: ast::Component,
-        idx: CompIdx,
         sigs: &'prog SigMap,
     ) -> ir::Component {
-        let mut ir_comp = ir::Component::new(idx, false);
+        let mut ir_comp = ir::Component::new(false);
         let mut builder = BuildCtx::new(ctx, &mut ir_comp, sigs);
-=======
-    fn comp(comp: ast::Component, sigs: &'prog SigMap) -> ir::Component {
-        let mut ir_comp = ir::Component::new(false);
-        let mut builder = BuildCtx::new(&mut ir_comp, sigs);
->>>>>>> 4dbdda1b
 
         let mut cmds = builder.sig(comp.sig);
         let body_cmds = builder.commands(comp.body);
@@ -871,11 +855,7 @@
     for (_, exts) in ns.externs {
         for ext in exts {
             let idx = sig_map.get(&ext.name).unwrap().idx;
-<<<<<<< HEAD
-            let ir_ext = BuildCtx::external(&ctx, idx, ext);
-=======
-            let ir_ext = BuildCtx::external(ext);
->>>>>>> 4dbdda1b
+            let ir_ext = BuildCtx::external(idx, ext);
             ctx.comps.checked_add(idx, ir_ext);
         }
     }
@@ -883,11 +863,7 @@
     for cidx in order.into_iter() {
         let comp = std::mem::take(&mut ns.components[cidx]);
         let idx = sig_map.get(&comp.sig.name).unwrap().idx;
-<<<<<<< HEAD
-        let ir_comp = BuildCtx::comp(&ctx, comp, idx, &sig_map);
-=======
-        let ir_comp = BuildCtx::comp(comp, &sig_map);
->>>>>>> 4dbdda1b
+        let ir_comp = BuildCtx::comp(comp, idx, &sig_map);
         if Some(cidx) == main_idx {
             ctx.entrypoint = Some(idx);
         }
