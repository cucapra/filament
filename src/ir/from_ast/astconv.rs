//! Convert the frontend AST to the IR.
use super::{BuildCtx, Sig, SigMap};
use crate::ir::{
    Cmp, Ctx, EventIdx, ExprIdx, MutCtx, ParamIdx, PortIdx, PropIdx, TimeIdx,
};
use crate::utils::GPosIdx;
use crate::{ast, ir, utils::Binding};
use itertools::Itertools;
use std::collections::HashMap;
use std::{iter, rc::Rc};

/// # Declare phase
/// This is the first pass over the AST and responsible for forward declaring names defined by invocations.
/// We do this because invocation ports can be used before their definition:
/// ```
/// p = new Prev[32]<G>(add.out);
/// add = new Add[32]<G>(p.out, 1);
/// ```
///
/// At a high-level, it does the following:
/// * Define all the locally-bound parameters, specifically those defined by loops.
///   This is needed to correctly resolve the instances which may use parameters.
/// * For each instance in the program, compute the partially resolved component
///   signature which substitutes all parameters in the signature.
/// * For each invocation, compute the fully resolved signature (where events are correctly substituted)
///   and define all the parameters.
impl<'ctx, 'prog> BuildCtx<'ctx, 'prog> {
    fn declare_inst(&mut self, inst: &ast::Instance) {
        let ast::Instance {
            name,
            component,
            bindings,
        } = inst;
        let comp = self.sigs.get(component).unwrap();
        let binding = self.param_binding(
            comp.params.clone(),
            bindings.iter().map(|e| e.inner()).cloned().collect_vec(),
        );
        let inst = ir::Instance {
            comp: comp.idx,
            params: binding
                .iter()
                .map(|(_, b)| self.expr(b.clone()))
                .collect_vec()
                .into_boxed_slice(),
            info: self.comp.add(ir::Info::instance(
                name.copy(),
                component.pos(),
                name.pos(),
            )),
        };
        let idx = self.comp.add(inst);
        self.inst_map.insert(name.copy(), idx);
        // Track the component binding for this instance
        self.inst_to_sig.push(idx, (Rc::new(binding), **component));
    }

    /// Invokes are the most complicated construct to compile. This function:
    /// 1. Creates a new invoke in the component with the time bindings.
    /// 2. Resolves output ports and defines them in the component
    fn declare_inv(&mut self, inv: &ast::Invoke) {
        let ast::Invoke {
            name,
            instance,
            abstract_vars,
            ..
        } = inv;
        let inst = *self.inst_map.get(instance).unwrap();
        let info = self.comp.add(ir::Info::invoke(
            name.copy(),
            instance.pos(),
            name.pos(),
        ));
        let inv = self.comp.add(ir::Invoke {
            inst,
            ports: vec![],  // Filled in later
            events: vec![], // Filled in later
            info,
        });
        self.add_inv(name.copy(), inv);

        let mut def_ports = vec![];

        // The inputs
        let (param_binding, comp) = self.inst_to_sig.get(inst).clone();
        let sig = self.sigs.get(&comp).unwrap();

        // Event bindings
        let event_binding = self.event_binding(
            sig.events.clone(),
            abstract_vars.iter().map(|v| v.inner().clone()),
        );

        // Define the output port from the invoke
        for p in sig.outputs.clone() {
            let resolved = p
                .resolve_exprs(&param_binding)
                .resolve_event(&event_binding);
            let owner = ir::PortOwner::Inv {
                inv,
                dir: ir::Direction::Out,
            };
            def_ports.push(self.port(resolved, owner));
        }

        // Add the inputs from the invoke. The outputs are added in the second
        // pass over the AST.
        self.comp.get_mut(inv).ports.extend(def_ports);
    }

    /// Declare the instances and invokes in the current scope.
    /// This does not burrow into inner scopes.
    fn declare_cmd(&mut self, cmd: &ast::Command) {
        match cmd {
            ast::Command::Instance(inst) => {
                self.declare_inst(inst);
            }
            ast::Command::Invoke(inv) => {
                self.declare_inv(inv);
            }
            ast::Command::ForLoop(_)
            | ast::Command::If(_)
            | ast::Command::Fact(_)
            | ast::Command::Connect(_)
            | ast::Command::Bundle(_) => {}
        }
    }

    fn declare_cmds(&mut self, cmds: &[ast::Command]) {
        for cmd in cmds {
            self.declare_cmd(cmd);
        }
    }
}

impl<'ctx, 'prog> BuildCtx<'ctx, 'prog> {
    fn expr(&mut self, expr: ast::Expr) -> ExprIdx {
        match expr {
            ast::Expr::Abstract(p) => {
                let Some(pidx) = self.get_param(&p) else {
                    unreachable!("Parameter {p} not found")
                };
                self.comp.add(ir::Expr::Param(pidx))
            }
            ast::Expr::Concrete(n) => {
                let e = ir::Expr::Concrete(n);
                self.comp.add(e)
            }
            ast::Expr::Op { op, left, right } => {
                let l = self.expr(*left);
                let r = self.expr(*right);
                match op {
                    ast::Op::Add => l.add(r, self.comp),
                    ast::Op::Mul => l.mul(r, self.comp),
                    ast::Op::Sub => l.sub(r, self.comp),
                    ast::Op::Div => l.div(r, self.comp),
                    ast::Op::Mod => l.rem(r, self.comp),
                }
            }
            ast::Expr::App { func, arg } => {
                let arg = self.expr(*arg);
                match func {
                    ast::UnFn::Pow2 => arg.pow2(self.comp),
                    ast::UnFn::Log2 => arg.log2(self.comp),
                }
            }
        }
    }

    fn expr_cons(&mut self, cons: ast::OrderConstraint<ast::Expr>) -> PropIdx {
        let lhs = self.expr(cons.left);
        let rhs = self.expr(cons.right);
        let op = match cons.op {
            ast::OrderOp::Gt => Cmp::Gt,
            ast::OrderOp::Gte => Cmp::Gte,
            ast::OrderOp::Eq => Cmp::Eq,
        };
        self.comp.add(ir::Prop::Cmp(ir::CmpOp { lhs, op, rhs }))
    }

    fn event_cons(&mut self, cons: ast::OrderConstraint<ast::Time>) -> PropIdx {
        let lhs = self.time(cons.left);
        let rhs = self.time(cons.right);
        let op = match cons.op {
            ast::OrderOp::Gt => Cmp::Gt,
            ast::OrderOp::Gte => Cmp::Gte,
            ast::OrderOp::Eq => Cmp::Eq,
        };
        self.comp.add(ir::Prop::TimeCmp(ir::CmpOp { lhs, op, rhs }))
    }

    fn implication(&mut self, i: ast::Implication<ast::Expr>) -> PropIdx {
        let cons = self.expr_cons(i.cons);
        if let Some(ante) = i.guard {
            let ante = self.expr_cons(ante);
            ante.implies(cons, self.comp)
        } else {
            cons
        }
    }

    /// Add a parameter to the component.
    fn param(
        &mut self,
        param: &ast::ParamBind,
        owner: ir::ParamOwner,
    ) -> ParamIdx {
        let default = param.default.as_ref().map(|e| self.expr(e.clone()));
        let info = self.comp.add(ir::Info::param(param.name(), param.pos()));
        let is_sig_param = ir::ParamOwner::Sig == owner;
        let idx = self.comp.add(ir::Param::new(owner, info, default));
        self.add_param(param.name(), idx);

        // only add information if this is a signature defined parameter
        if is_sig_param {
            // If the component is expecting interface information, add it.
            if let Some(src) = &mut self.comp.src_info {
                src.params.insert(idx, param.name());
            }
        }

        idx
    }

    fn time(&mut self, t: ast::Time) -> TimeIdx {
        let Some(event) = self.event_map.get(&t.event).copied() else {
            unreachable!("Event {} not found. Map:\n{}", t.event, self.event_map)
        };
        let offset = self.expr(t.offset);
        self.comp.add(ir::Time { event, offset })
    }

    fn timesub(&mut self, ts: ast::TimeSub) -> ir::TimeSub {
        match ts {
            ast::TimeSub::Unit(e) => ir::TimeSub::Unit(self.expr(e)),
            ast::TimeSub::Sym { l, r } => {
                let l = self.time(l);
                let r = self.time(r);
                l.sub(r, self.comp)
            }
        }
    }

    /// Forward declare an event without adding its delay. We need to do this
    /// since delays of events may mention the event itself.
    /// `interface_port` is the optional interface port associated with this event.
    fn declare_event(
        &mut self,
        eb: &ast::EventBind,
        interface_port: Option<(ast::Id, GPosIdx)>,
    ) -> EventIdx {
        let info = self.comp.add(ir::Info::event(
            eb.event.copy(),
            eb.event.pos(),
            eb.delay.pos(),
            interface_port,
        ));
        // Add a fake delay of 0.
        let e = ir::Event {
            delay: self.comp.num(0).into(),
            info,
            has_interface: interface_port.is_some(),
        };
        let idx = self.comp.add(e);

        // If the component is expecting interface information and there is an interface port, add it.
        if let (Some((name, _)), Some(src)) =
            (interface_port, &mut self.comp.src_info)
        {
            src.interface_ports.insert(idx, name);
        }

        log::info!("Added event {} as {idx}", eb.event);
        self.event_map.insert(*eb.event, idx);
        idx
    }

    fn range(&mut self, r: ast::Range) -> ir::Range {
        let start = self.time(r.start);
        let end = self.time(r.end);
        ir::Range { start, end }
    }

    fn port(&mut self, pd: ast::PortDef, owner: ir::PortOwner) -> PortIdx {
        let is_sig_port = matches!(owner, ir::PortOwner::Sig { .. });
        let (name, p) = match pd {
            ast::PortDef::Port {
                name,
                liveness,
                bitwidth,
            } => {
                let info = self.comp.add(ir::Info::port(
                    name.copy(),
                    name.pos(),
                    bitwidth.pos(),
                    liveness.pos(),
                ));

                // The bundle type uses a fake bundle index and has a length of 1.
                // We don't need to push a new scope because this type is does not
                // bind any new parameters.
                let p_name = self.gen_name();
                let live = self.with_scope(|ctx| ir::Liveness {
                    idx: ctx.param(
                        &ast::ParamBind::from(p_name),
                        // Updated after the port is constructed
                        ir::ParamOwner::bundle(ir::PortIdx::UNKNOWN),
                    ), // This parameter is unused
                    len: ctx.comp.num(1),
                    range: ctx.range(liveness.take()),
                });
                let p = ir::Port {
                    width: self.expr(bitwidth.take()),
                    owner,
                    live,
                    info,
                };
                (name, p)
            }
            ast::PortDef::Bundle(ast::Bundle {
                name,
                typ:
                    ast::BundleType {
                        idx,
                        len,
                        liveness,
                        bitwidth,
                    },
            }) => {
                let info = self.comp.add(ir::Info::port(
                    name.copy(),
                    name.pos(),
                    bitwidth.pos(),
                    liveness.pos(),
                ));
                // Construct the bundle type in a new scope.
                let live = self.with_scope(|ctx| ir::Liveness {
                    idx: ctx.param(
                        // Updated after the port is constructed
                        &ast::ParamBind::from(idx),
                        ir::ParamOwner::bundle(PortIdx::UNKNOWN),
                    ),
                    len: ctx.expr(len.take()),
                    range: ctx.range(liveness.take()),
                });
                let p = ir::Port {
                    width: self.expr(bitwidth.take()),
                    owner,
                    live,
                    info,
                };
                (name, p)
            }
        };
        let idx = self.comp.add(p);
        // Fixup the liveness index parameter's owner
        let p = self.comp.get(idx);
        let param = self.comp.get_mut(p.live.idx);
        param.owner = ir::ParamOwner::bundle(idx);

        // If this is a signature port, try adding it to the component's external interface
        if is_sig_port {
            // If the component is expecting interface information, add it.
            if let Some(src) = &mut self.comp.src_info {
                src.ports.insert(idx, name.copy());
            }
        }

        // Add the port to the current scope
        self.add_port(*name, idx);

        idx
    }

    /// Transforms an access into (start, end)
    fn access(&mut self, access: ast::Access) -> (ir::ExprIdx, ir::ExprIdx) {
        match access {
            ast::Access::Index(n) => {
                let n = self.expr(n);
                (n, n.add(self.comp.num(1), self.comp))
            }
            ast::Access::Range { start, end } => {
                (self.expr(start), self.expr(end))
            }
        }
    }

    /// Get the index associated with an AST port. The port must have been
    /// previously defined.
    fn get_access(
        &mut self,
        port: ast::Port,
        dir: ir::Direction,
    ) -> ir::Access {
        match port {
            ast::Port::This(n) => {
                let owner = ir::PortOwner::Sig { dir };
                ir::Access::port(self.get_port(n.copy(), owner), self.comp)
            }
            ast::Port::InvPort { invoke, name } => {
                let inv = self.get_inv(invoke.copy());
                let owner = ir::PortOwner::Inv { inv, dir };
                ir::Access::port(self.get_port(name.copy(), owner), self.comp)
            }
            ast::Port::Bundle { name, access } => {
                // NOTE(rachit): The AST does not distinguish between bundles
                // defined by the signature and locally defined bundles so we
                // must search both.
                let owner = ir::PortOwner::Sig { dir };
                let port = if let Some(p) = self.find_port(name.copy(), owner) {
                    p
                } else {
                    let owner = ir::PortOwner::Local;
                    self.get_port(name.copy(), owner)
                };
                let (start, end) = self.access(access.take());
                ir::Access { port, start, end }
            }
            ast::Port::InvBundle {
                invoke,
                port,
                access,
            } => {
                let inv = self.get_inv(invoke.copy());
                let owner = ir::PortOwner::Inv { inv, dir };
                let port = self.get_port(port.copy(), owner);
                let (start, end) = self.access(access.take());
                ir::Access { port, start, end }
            }
            ast::Port::Constant(_) => todo!("Constant ports"),
        }
    }

    fn sig(&mut self, sig: ast::Signature) -> Vec<ir::Command> {
        for param in &sig.params {
            self.param(param.inner(), ir::ParamOwner::Sig);
        }
        let mut interface_signals: HashMap<_, _> = sig
            .interface_signals
            .iter()
            .cloned()
            .map(|ast::InterfaceDef { name, event }| (event, name.split()))
            .collect();
        // Declare the events first
        for event in &sig.events {
            // can remove here as each interface signal should only be used once
            let interface = interface_signals.remove(event.event.inner());
            self.declare_event(event.inner(), interface);
        }
        // Then define their delays correctly
        for event in &sig.events {
            let delay = self.timesub(event.inner().delay.inner().clone());
            let idx = self.event_map.get(&event.inner().event).unwrap();
            self.comp.get_mut(*idx).delay = delay;
        }
        for port in sig.inputs() {
            // XXX(rachit): Unnecessary clone.
            self.port(port.inner().clone(), ir::PortOwner::sig_out());
        }
        for port in sig.outputs() {
            // XXX(rachit): Unnecessary clone.
            self.port(port.inner().clone(), ir::PortOwner::sig_in());
        }
        for (name, width) in sig.unannotated_ports {
            self.comp.add(ir::Info::unannotated_port(name, width));
        }
        // Constraints defined by the signature
        let mut cons = Vec::with_capacity(
            sig.param_constraints.len() + sig.event_constraints.len(),
        );
        for ec in sig.event_constraints {
            let info = self.comp.add(ir::Info::assert(ir::Reason::misc(
                "Signature assumption",
                ec.pos(),
            )));
            let prop = self.event_cons(ec.take());
            cons.extend(self.comp.assume(prop, info));
        }
        for pc in sig.param_constraints {
            let info = self.comp.add(ir::Info::assert(ir::Reason::misc(
                "Signature assumption",
                pc.pos(),
            )));
            let prop = self.expr_cons(pc.take());
            cons.extend(self.comp.assume(prop, info));
        }

        cons
    }

    fn instance(&mut self, inst: ast::Instance) -> Vec<ir::Command> {
        let comp_loc = inst.component.pos();
        // Add the facts defined by the instance as assertions in the
        // component.
        let idx = *self.inst_map.get(&inst.name).unwrap();
        let (binding, component) = self.inst_to_sig.get(idx).clone();
        let facts = self
            .sigs
            .get(&component)
            .unwrap()
            .param_cons
            .clone()
            .into_iter()
            .flat_map(|f| {
                let reason = self
                    .comp
                    .add(ir::Reason::param_cons(comp_loc, f.pos()).into());
                let p = f.take().resolve_expr(&binding);
                let prop = self.expr_cons(p);
                // This is a checked fact because the calling component needs to
                // honor it.
                self.comp.assert(prop, reason)
            })
            .collect_vec();

        iter::once(ir::Command::from(idx))
            .chain(facts.into_iter())
            .collect_vec()
    }

    /// Construct an event binding from this Signature's events and the given
    /// arguments.
    /// Fills in the missing arguments with default values
    pub fn event_binding(
        &self,
        events: impl IntoIterator<Item = ast::EventBind>,
        args: impl IntoIterator<Item = ast::Time>,
    ) -> Binding<ast::Time> {
        let args = args.into_iter().collect_vec();
        let events = events.into_iter().collect_vec();
        assert!(
            events.iter().take_while(|ev| ev.default.is_none()).count()
                <= args.len(),
            "Insuffient events for component invocation.",
        );

        let mut partial_map = Binding::new(
            events
                .iter()
                .map(|eb| eb.event.inner())
                .cloned()
                .zip(args.iter().cloned()),
        );
        // Skip the events that have been bound
        let remaining = events
            .iter()
            .skip(args.len())
            .map(|eb| {
                let bind = eb
                    .default
                    .as_ref()
                    .unwrap()
                    .clone()
                    .resolve_event(&partial_map);
                (*eb.event.inner(), bind)
            })
            .collect();

        partial_map.extend(remaining);
        partial_map
    }

    /// Construct a param binding from this Signature's parameters and the given
    /// arguments.
    /// Fills in the missing arguments with default values
    pub fn param_binding(
        &self,
        params: impl IntoIterator<Item = ast::ParamBind>,
        args: impl IntoIterator<Item = ast::Expr>,
    ) -> Binding<ast::Expr> {
        let args = args.into_iter().collect_vec();
        let params = params.into_iter().collect_vec();
        assert!(
            params.iter().take_while(|ev| ev.default.is_none()).count()
                <= args.len(),
            "Insuffient params for component invocation.",
        );

        let mut partial_map = Binding::new(
            params.iter().map(|pb| pb.name()).zip(args.iter().cloned()),
        );
        // Skip the events that have been bound
        let remaining = params
            .iter()
            .skip(args.len())
            .map(|pb| {
                let bind =
                    pb.default.as_ref().unwrap().clone().resolve(&partial_map);
                (pb.name(), bind)
            })
            .collect();

        partial_map.extend(remaining);
        partial_map
    }

    /// This function is called during the second pass of the conversion and does the following:
    /// * Defines the input ports of the invocation
    /// * Generate event bindings implied by the invocation
    /// * Generates the connections implied by the arguments to the invoke
    fn invoke(&mut self, inv: ast::Invoke) -> Vec<ir::Command> {
        let ast::Invoke {
            name,
            abstract_vars,
            ports,
            instance,
        } = inv;
        let Some(ports) = ports else {
            unreachable!("No ports provided for invocation {name}")
        };
        let inv = self.get_inv(name.copy());
        let inst = self.comp[inv].inst;
        let (param_binding, comp) = self.inst_to_sig.get(inst).clone();
        let sig = self.sigs.get(&comp).unwrap();

        // Event bindings
        let event_binding = self.event_binding(
            sig.events.iter().cloned(),
            abstract_vars.iter().map(|v| v.inner().clone()),
        );

        let srcs = ports
            .into_iter()
            .map(|p| p.map(|p| self.get_access(p, ir::Direction::Out)))
            .collect_vec();
        assert!(
            sig.inputs.len() == srcs.len(),
            "signature defined {} inputs but provided {} arguments",
            sig.inputs.len(),
            srcs.len()
        );

        // Constraints on the events from the signature
        let cons: Vec<ir::Command> = sig
            .event_cons
            .clone()
            .into_iter()
            .flat_map(|ec| {
                let reason = self.comp.add(
                    ir::Reason::event_cons(instance.pos(), ec.pos()).into(),
                );
                let ec = ec.take().resolve_event(&event_binding);
                let prop = self.event_cons(ec);
                self.comp.assert(prop, reason)
            })
            .collect();

        let mut connects = Vec::with_capacity(sig.inputs.len());

        for (p, src) in sig.inputs.clone().into_iter().zip(srcs) {
            let info = self
                .comp
                .add(ir::Info::connect(p.inner().name().pos(), src.pos()));
            let resolved = p.map(|p| {
                p.resolve_exprs(&param_binding)
                    .resolve_event(&event_binding)
            });
            let owner = ir::PortOwner::Inv {
                inv,
                dir: ir::Direction::In,
            };

            // Define port and add it to the invocation
            let pidx = self.port(resolved.take(), owner);
            self.comp.get_mut(inv).ports.push(pidx);

            let end = self.comp[pidx].live.len;
            let dst = ir::Access {
                port: pidx,
                start: self.comp.num(0),
                end,
            };
            connects.push(
                ir::Connect {
                    src: src.take(),
                    dst,
                    info,
                }
                .into(),
            )
        }

        // Events defined by the invoke
        sig.events
            .iter()
            .zip_longest(abstract_vars.iter())
            .map(|pair| match pair {
                itertools::EitherOrBoth::Both(evt, t) => {
                    (evt, t.inner(), t.pos())
                }
                itertools::EitherOrBoth::Left(evt) => (
                    evt,
                    event_binding.get(evt.event.inner()),
                    GPosIdx::UNKNOWN,
                ),
                itertools::EitherOrBoth::Right(_) => {
                    unreachable!("More arguments than events.")
                }
            })
            .for_each(|(event, time, pos)| {
                let ev_delay_loc = event.delay.pos();
                let resolved = event
                    .clone()
                    .resolve_exprs(&param_binding)
                    .resolve_event(&event_binding);

                let info =
                    self.comp.add(ir::Info::event_bind(ev_delay_loc, pos));
                let arg = self.time(time.clone());
                let event = self.timesub(resolved.delay.take());
                let eb = ir::EventBind::new(event, arg, info);
                let invoke = self.comp.get_mut(inv);
                invoke.events.push(eb);
            });

        connects
            .into_iter()
            .chain(Some(ir::Command::from(inv)))
            .chain(cons)
            .collect_vec()
    }

    fn commands(&mut self, cmds: Vec<ast::Command>) -> Vec<ir::Command> {
        self.declare_cmds(&cmds);
        cmds.into_iter().flat_map(|c| self.command(c)).collect_vec()
    }

    fn command(&mut self, cmd: ast::Command) -> Vec<ir::Command> {
        match cmd {
            ast::Command::Invoke(inv) => self.invoke(inv),
            ast::Command::Instance(inst) => self.instance(inst),
            ast::Command::Fact(ast::Fact { cons, checked }) => {
                let reason = self.comp.add(
                    ir::Reason::misc("source-level fact", cons.pos()).into(),
                );
                let prop = self.implication(cons.take());
                let fact = if checked {
                    self.comp.assert(prop, reason)
                } else {
                    self.comp.assume(prop, reason)
                };
                fact.into_iter().collect()
            }
            ast::Command::Connect(ast::Connect { src, dst, guard }) => {
                assert!(guard.is_none(), "Guards are not supported");
                let info =
                    self.comp.add(ir::Info::connect(dst.pos(), src.pos()));
                let src = self.get_access(src.take(), ir::Direction::Out);
                let dst = self.get_access(dst.take(), ir::Direction::In);
                vec![ir::Connect { src, dst, info }.into()]
            }
            ast::Command::ForLoop(ast::ForLoop {
                idx,
                start,
                end,
                body,
            }) => {
                let start = self.expr(start);
                let end = self.expr(end);
                // Assumption that the index is within range
                let reason = self.comp.add(
                    ir::Reason::misc("loop index is within range", idx.pos())
                        .into(),
                );

                // Compile the body in a new scope
                let (index, body) = self.with_scope(|this| {
                    let idx = this.param(
                        &ast::ParamBind::from(idx),
                        ir::ParamOwner::Loop,
                    );
                    (idx, this.commands(body))
                });
                let l = ir::Loop {
                    index,
                    start,
                    end,
                    body,
                }
                .into();
                let index = index.expr(self.comp);
                let idx_start = index.gte(start, self.comp);
                let idx_end = index.lt(end, self.comp);
                let in_range = idx_start.and(idx_end, self.comp);
                iter::once(l)
                    .chain(self.comp.assume(in_range, reason))
                    .collect()
            }
            ast::Command::If(ast::If { cond, then, alt }) => {
                let cond = self.expr_cons(cond);
                let then = self.commands(then);
                let alt = self.commands(alt);
                vec![ir::If { cond, then, alt }.into()]
            }
            ast::Command::Bundle(bun) => {
                // Add the bundle to the current scope
                self.port(ast::PortDef::Bundle(bun), ir::PortOwner::Local);
                vec![]
            }
        }
    }

    /// Adds assumptions about the ports in the component
    fn port_assumptions(&mut self) -> Vec<ir::Command> {
        let mut cmds = Vec::with_capacity(self.comp.ports().len() * 2);
        let ports = self
            .comp
            .ports()
            .iter()
            .map(|(_, p)| (p.live.idx, p.live.len))
            .collect_vec();
        // Add assumptions for range of bundle-bound indices
        let reason = self.comp.add(
            ir::Reason::misc("bundle index is within range", GPosIdx::UNKNOWN)
                .into(),
        );
        for (idx, len) in ports {
            let idx = idx.expr(self.comp);
            let start = idx.gte(self.comp.num(0), self.comp);
            let end = idx.lt(len, self.comp);
            let in_range = start.and(end, self.comp);
            cmds.extend(self.comp.assume(in_range, reason))
        }
        cmds
    }
<<<<<<< HEAD
    fn external(idx: CompIdx, sig: ast::Signature) -> ir::Component {
        let mut ir_comp = ir::Component::new(idx, true);
        ir_comp.src_info = Some(ir::InterfaceSrc::new(sig.name.copy()));
=======

    fn external(sig: ast::Signature) -> ir::Component {
        let mut ir_comp = ir::Component::new(true);
>>>>>>> 4dbdda1b
        let binding = SigMap::default();
        let mut builder = BuildCtx::new(&mut ir_comp, &binding);

        // First we declare all the ports
        let mut cmds = builder.sig(sig);
        cmds.extend(builder.port_assumptions());
        ir_comp.cmds = cmds;
        ir_comp
    }

<<<<<<< HEAD
    fn comp(
        comp: ast::Component,
        idx: CompIdx,
        sigs: &'prog SigMap,
        src_name: Option<ast::Id>,
    ) -> ir::Component {
        let mut ir_comp = ir::Component::new(idx, false);
        ir_comp.src_info = src_name.map(ir::InterfaceSrc::new);
=======
    fn comp(comp: ast::Component, sigs: &'prog SigMap) -> ir::Component {
        let mut ir_comp = ir::Component::new(false);
>>>>>>> 4dbdda1b
        let mut builder = BuildCtx::new(&mut ir_comp, sigs);

        let mut cmds = builder.sig(comp.sig);
        let body_cmds = builder.commands(comp.body);
        cmds.extend(builder.port_assumptions());
        cmds.extend(body_cmds);
        ir_comp.cmds = cmds;
        ir_comp
    }
}

pub fn transform(ns: ast::Namespace) -> ir::Context {
    let mut sig_map = SigMap::default();
    // Walk over sigs and build a SigMap
    for (idx, (_, sig)) in ns.signatures().enumerate() {
        sig_map.insert(sig.name.copy(), Sig::from((sig, idx)));
    }

    let main_idx = ns.main_idx();
    let mut ctx = ir::Context::default();
    for (file, exts) in ns.externs {
        for ext in exts {
            let idx = sig_map.get(&ext.name).unwrap().idx;
            let ir_ext = BuildCtx::external(ext);
            ctx.comps.checked_add(idx, ir_ext);
            ctx.externals.entry(file.clone()).or_default().push(idx);
        }
    }

    for (cidx, comp) in ns.components.into_iter().enumerate() {
        let idx = sig_map.get(&comp.sig.name).unwrap().idx;
<<<<<<< HEAD
        let src_name = if Some(cidx) == main_idx {
=======
        let ir_comp = BuildCtx::comp(comp, &sig_map);
        if Some(cidx) == main_idx {
>>>>>>> 4dbdda1b
            ctx.entrypoint = Some(idx);
            Some(comp.sig.name.copy())
        } else {
            None
        };
        let ir_comp = BuildCtx::comp(comp, idx, &sig_map, src_name);
        ctx.comps.checked_add(idx, ir_comp);
    }

    ctx
}<|MERGE_RESOLUTION|>--- conflicted
+++ resolved
@@ -823,15 +823,10 @@
         }
         cmds
     }
-<<<<<<< HEAD
-    fn external(idx: CompIdx, sig: ast::Signature) -> ir::Component {
-        let mut ir_comp = ir::Component::new(idx, true);
-        ir_comp.src_info = Some(ir::InterfaceSrc::new(sig.name.copy()));
-=======
 
     fn external(sig: ast::Signature) -> ir::Component {
         let mut ir_comp = ir::Component::new(true);
->>>>>>> 4dbdda1b
+        ir_comp.src_info = Some(ir::InterfaceSrc::new(sig.name.copy()));
         let binding = SigMap::default();
         let mut builder = BuildCtx::new(&mut ir_comp, &binding);
 
@@ -842,19 +837,13 @@
         ir_comp
     }
 
-<<<<<<< HEAD
     fn comp(
         comp: ast::Component,
-        idx: CompIdx,
         sigs: &'prog SigMap,
         src_name: Option<ast::Id>,
     ) -> ir::Component {
-        let mut ir_comp = ir::Component::new(idx, false);
+        let mut ir_comp = ir::Component::new(false);
         ir_comp.src_info = src_name.map(ir::InterfaceSrc::new);
-=======
-    fn comp(comp: ast::Component, sigs: &'prog SigMap) -> ir::Component {
-        let mut ir_comp = ir::Component::new(false);
->>>>>>> 4dbdda1b
         let mut builder = BuildCtx::new(&mut ir_comp, sigs);
 
         let mut cmds = builder.sig(comp.sig);
@@ -886,18 +875,13 @@
 
     for (cidx, comp) in ns.components.into_iter().enumerate() {
         let idx = sig_map.get(&comp.sig.name).unwrap().idx;
-<<<<<<< HEAD
         let src_name = if Some(cidx) == main_idx {
-=======
-        let ir_comp = BuildCtx::comp(comp, &sig_map);
-        if Some(cidx) == main_idx {
->>>>>>> 4dbdda1b
             ctx.entrypoint = Some(idx);
             Some(comp.sig.name.copy())
         } else {
             None
         };
-        let ir_comp = BuildCtx::comp(comp, idx, &sig_map, src_name);
+        let ir_comp = BuildCtx::comp(comp, &sig_map, src_name);
         ctx.comps.checked_add(idx, ir_comp);
     }
 
