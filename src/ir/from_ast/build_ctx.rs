--- conflicted
+++ resolved
@@ -44,23 +44,9 @@
 
 /// Context used while building the IR.
 pub(super) struct BuildCtx<'prog> {
-<<<<<<< HEAD
-    comp: ir::Component,
-    pub sigs: &'prog SigMap,
-
     /// Mapping from names of instance to (<parameter bindings>, <component name>).
     /// We keep around the parameter bindings as [ast::Expr] because we need to resolve
     /// port definition in invokes using them.
-    pub inst_to_sig:
-        DenseIndexInfo<ir::Instance, (Rc<utils::Binding<ast::Expr>>, Id)>,
-
-    /// Mapping from names to IR nodes.
-    pub event_map: ScopeMap<ir::Event>,
-    pub inst_map: ScopeMap<ir::Instance>,
-=======
-    // Mapping from names of instance to (<parameter bindings>, <component name>).
-    // We keep around the parameter bindings as [ast::Expr] because we need to resolve
-    // port definition in invokes using them.
     pub inst_to_sig: DenseIndexInfo<
         ir::Instance,
         (Rc<utils::Binding<ast::Expr>>, ast::Loc<Id>),
@@ -71,7 +57,6 @@
 
     /// Current diagnostics context
     diag: diagnostics::Diagnostics,
->>>>>>> 5df6dbc2
 
     /// Map of currently defined signatures
     sigs: &'prog SigMap,
