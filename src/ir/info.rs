use super::{Component, DisplayCtx, ExprIdx, Range, TimeIdx, TimeSub};
use crate::{ast, utils::GPosIdx};
use codespan_reporting::diagnostic::Diagnostic;
use struct_variant::struct_variant;

<<<<<<< HEAD
pub struct Empty;

pub struct Assert(pub Reason);

pub struct Param {
=======
/// An absence of information is still information
pub struct Empty;

/// Assertion information
pub struct Assert(pub Reason);

/// For [super::Param]
pub struct Param {
    /// Surface-level name of the parameter
>>>>>>> 879d7fbb
    pub name: ast::Id,
    pub bind_loc: GPosIdx,
}

<<<<<<< HEAD
pub struct Event {
    pub name: ast::Id,
    pub bind_loc: GPosIdx,
    pub delay_loc: GPosIdx,
=======
/// For [super::Event]
pub struct Event {
    /// Surface-level name of the event
    pub name: ast::Id,
    pub bind_loc: GPosIdx,
    pub delay_loc: GPosIdx,
    /// interface port information
>>>>>>> 879d7fbb
    pub interface_name: Option<ast::Id>,
    pub interface_bind_loc: Option<GPosIdx>,
}

<<<<<<< HEAD
pub struct EventBind {
    pub ev_delay_loc: GPosIdx,
    pub bind_loc: GPosIdx,
}

=======
/// For [super::EventBind]
pub struct EventBind {
    /// Location for the delay of the event
    pub ev_delay_loc: GPosIdx,
    /// Location of the time expression provided as the binding
    pub bind_loc: GPosIdx,
}

/// For [super::Instance]
>>>>>>> 879d7fbb
pub struct Instance {
    pub name: ast::Id,
    pub comp_loc: GPosIdx,
    pub bind_loc: GPosIdx,
}

<<<<<<< HEAD
=======
/// For [super::Invoke]
>>>>>>> 879d7fbb
pub struct Invoke {
    pub name: ast::Id,
    pub inst_loc: GPosIdx,
    pub bind_loc: GPosIdx,
}

<<<<<<< HEAD
=======
/// For [super::Connect]
>>>>>>> 879d7fbb
pub struct Connect {
    pub dst_loc: GPosIdx,
    pub src_loc: GPosIdx,
}

<<<<<<< HEAD
pub struct Port {
=======
/// For [super::Port]
pub struct Port {
    /// Surface-level name
>>>>>>> 879d7fbb
    pub name: ast::Id,
    pub bind_loc: GPosIdx,
    pub width_loc: GPosIdx,
    pub live_loc: GPosIdx,
}

/// Information associated with the IR.
#[struct_variant()]
pub enum Info {
    Empty,
    Assert,
    Param,
    Event,
    EventBind,
    Instance,
    Invoke,
    Connect,
    Port,
}

impl Info {
    pub fn empty() -> Self {
        Self::Empty(Empty)
    }

    pub fn assert(reason: Reason) -> Self {
        Assert(reason).into()
    }

    pub fn param(name: ast::Id, bind_loc: GPosIdx) -> Self {
        Param { name, bind_loc }.into()
    }

    pub fn event(
        name: ast::Id,
        bind_loc: GPosIdx,
        delay_loc: GPosIdx,
        interface_port: Option<(ast::Id, GPosIdx)>,
    ) -> Self {
        Event {
            name,
            bind_loc,
            delay_loc,
            interface_name: interface_port.map(|(n, _)| n),
            interface_bind_loc: interface_port.map(|(_, l)| l),
        }
        .into()
    }

    pub fn event_bind(ev_delay_loc: GPosIdx, bind_loc: GPosIdx) -> Self {
        EventBind {
            ev_delay_loc,
            bind_loc,
        }
        .into()
    }

    pub fn instance(
        name: ast::Id,
        comp_loc: GPosIdx,
        bind_loc: GPosIdx,
    ) -> Self {
        Instance {
            name,
            comp_loc,
            bind_loc,
        }
        .into()
    }

    pub fn invoke(name: ast::Id, inst_loc: GPosIdx, bind_loc: GPosIdx) -> Info {
        Invoke {
            name,
            inst_loc,
            bind_loc,
        }
        .into()
    }

    pub fn connect(dst_loc: GPosIdx, src_loc: GPosIdx) -> Self {
        Connect { dst_loc, src_loc }.into()
    }

    pub fn port(
        name: ast::Id,
        bind_loc: GPosIdx,
        width_loc: GPosIdx,
        live_loc: GPosIdx,
    ) -> Self {
        Port {
            name,
            bind_loc,
            width_loc,
            live_loc,
        }
        .into()
    }
}

<<<<<<< HEAD
=======
/// Generates two functions for casting `Info` to a specific variant.
///
/// `as_{name}` returns `Some()` if the info is of the correct variant,
/// `None` if the info was empty, and panics if the info was an incorrect variant.
///
/// Also defines a `From<&Info> for &{class}` implementation that panics if the info was not the right variant,
/// and a `From<&Info> for Option<&{class}>` implementation that mirrors `as_{name}`.
>>>>>>> 879d7fbb
macro_rules! info_cast {
    ($class:tt, $name:ident) => {
        impl Info {
            pub fn $name(&self) -> Option<&$class> {
                match self {
                    Self::$class(v) => Some(v),
                    Self::Empty(_) => None,
                    _ => unreachable!(
                        "Incorrect info type for {}.",
                        stringify!($class)
                    ),
                }
            }
        }

        impl<'a> From<&'a Info> for &'a $class {
            fn from(info: &'a Info) -> Self {
                if let Info::$class(v) = info {
                    v
                } else {
                    unreachable!(
                        "Incorrect info type for {}.",
                        stringify!($class)
                    );
                }
            }
        }

        impl<'a> From<&'a Info> for Option<&'a $class> {
            fn from(info: &'a Info) -> Self {
                info.$name()
            }
        }
    };
}

info_cast!(Assert, as_assert);
info_cast!(Param, as_param);
info_cast!(Event, as_event);
info_cast!(EventBind, as_event_bind);
info_cast!(Instance, as_instance);
info_cast!(Invoke, as_invoke);
info_cast!(Connect, as_connect);
info_cast!(Port, as_port);

#[derive(Clone, PartialEq, Eq)]
/// Why was an assertion created?
pub enum Reason {
    /// Assertion representing constraint on a parameter
    ParamConstraint {
        /// Location of the binding
        bind_loc: GPosIdx,
        /// Location of the constraint
        constraint_loc: GPosIdx,
    },
    /// Assertion representing constraint on an event
    EventConstraint {
        /// Location of the binding
        bind_loc: GPosIdx,
        /// Location of the constraint
        constraint_loc: GPosIdx,
    },

    // ============ Constraints from type checking ==============
    /// Require that lengths of bundles match
    BundleLenMatch {
        dst_loc: GPosIdx,
        src_loc: GPosIdx,
        dst_len: ExprIdx,
        src_len: ExprIdx,
    },
    BundleWidthMatch {
        dst_loc: GPosIdx,
        src_loc: GPosIdx,
        dst_width: ExprIdx,
        src_width: ExprIdx,
    },
    /// An access is within bounds
    InBoundsAccess {
        // Defining location for the port
        def_loc: GPosIdx,
        /// Location of the access
        access_loc: GPosIdx,
        /// Length of the bundle
        bundle_len: ExprIdx,
    },

    // ========== Constraints from interval checking ============
    /// Assertion requiring that the source is available for at least as long as
    /// the destination requires
    Liveness {
        dst_loc: GPosIdx,
        src_loc: GPosIdx,
        dst_liveness: Range,
        src_liveness: Range,
    },
    /// Bundle's delay must be less than the event's
    BundleDelay {
        event_delay_loc: GPosIdx,
        bundle_range_loc: GPosIdx,
        bundle_live: TimeSub,
        /// The bundle paramemter's binding location
        param_loc: GPosIdx,
        /// The start and end of index's range
        param_range: (ExprIdx, ExprIdx),
    },
    /// Well formed time interval
    WellFormedInterval {
        /// The range's location
        range_loc: GPosIdx,
        /// The range's start and end
        range: (TimeIdx, TimeIdx),
    },
    EventTrig {
        /// Delay of event of component being triggered
        ev_delay_loc: GPosIdx,
        ev_delay: TimeSub,
        /// Delay of event in containing component
        comp_ev: GPosIdx,
        delay: TimeSub,
        /// Location of the binding
        time_expr_loc: GPosIdx,
    },
    // =============== Generic Constraints =======================
    /// A simple reason
    Misc { reason: String, def_loc: GPosIdx },
}

impl Reason {
    pub fn misc<S: ToString>(r: S, def_loc: GPosIdx) -> Self {
        Self::Misc {
            reason: r.to_string(),
            def_loc,
        }
    }

    pub fn bundle_delay(
        event_delay_loc: GPosIdx,
        bundle_range_loc: GPosIdx,
        bundle_live: TimeSub,
        param_loc: GPosIdx,
        param_range: (ExprIdx, ExprIdx),
    ) -> Self {
        Self::BundleDelay {
            event_delay_loc,
            bundle_range_loc,
            bundle_live,
            param_loc,
            param_range,
        }
    }

    pub fn liveness(
        dst_loc: GPosIdx,
        src_loc: GPosIdx,
        dst_liveness: Range,
        src_liveness: Range,
    ) -> Self {
        Self::Liveness {
            dst_loc,
            src_loc,
            dst_liveness,
            src_liveness,
        }
    }

    pub fn param_cons(bind_loc: GPosIdx, constraint_loc: GPosIdx) -> Self {
        Self::ParamConstraint {
            bind_loc,
            constraint_loc,
        }
    }

    pub fn event_cons(bind_loc: GPosIdx, constraint_loc: GPosIdx) -> Self {
        Self::EventConstraint {
            bind_loc,
            constraint_loc,
        }
    }

    pub fn event_trig(
        ev_delay_loc: GPosIdx,
        ev_delay: TimeSub,
        comp_ev: GPosIdx,
        delay: TimeSub,
        time_expr_loc: GPosIdx,
    ) -> Self {
        Self::EventTrig {
            ev_delay_loc,
            ev_delay,
            comp_ev,
            delay,
            time_expr_loc,
        }
    }

    pub fn in_bounds_access(
        def_loc: GPosIdx,
        access_loc: GPosIdx,
        bundle_len: ExprIdx,
    ) -> Self {
        Self::InBoundsAccess {
            def_loc,
            access_loc,
            bundle_len,
        }
    }

    pub fn bundle_len_match(
        dst_loc: GPosIdx,
        src_loc: GPosIdx,
        dst_width: ExprIdx,
        src_width: ExprIdx,
    ) -> Self {
        Self::BundleLenMatch {
            dst_loc,
            src_loc,
            dst_len: dst_width,
            src_len: src_width,
        }
    }

    pub fn bundle_width_match(
        dst_loc: GPosIdx,
        src_loc: GPosIdx,
        dst_width: ExprIdx,
        src_width: ExprIdx,
    ) -> Self {
        Self::BundleWidthMatch {
            dst_loc,
            src_loc,
            dst_width,
            src_width,
        }
    }

    pub fn well_formed_interval(
        range_loc: GPosIdx,
        range: (TimeIdx, TimeIdx),
    ) -> Self {
        Self::WellFormedInterval { range_loc, range }
    }
}

impl From<Reason> for Info {
    fn from(r: Reason) -> Self {
        Self::assert(r)
    }
}

impl Reason {
    /// Convert this reason into a diagnostic message
    pub fn diag(&self, ctx: &Component) -> Diagnostic<usize> {
        match self {
            Reason::Misc { reason, def_loc } => {
                let err = Diagnostic::error().with_message(reason);
                if let Some(loc) = def_loc.into_option() {
                    let label = loc.primary().with_message(reason.clone());
                    err.with_labels(vec![label])
                } else {
                    err
                }
            }
            Reason::ParamConstraint {
                bind_loc,
                constraint_loc,
            } => {
                let con = constraint_loc
                    .primary()
                    .with_message("constraint was violated");
                let inst = bind_loc
                    .secondary()
                    .with_message("instantiation occurs here");
                Diagnostic::error()
                    .with_message("instantiation violates parameter constraint")
                    .with_labels(vec![con, inst])
            }
            Reason::EventConstraint {
                bind_loc,
                constraint_loc,
            } => {
                let con = constraint_loc
                    .primary()
                    .with_message("constraint was violated");
                let inst =
                    bind_loc.secondary().with_message("invocation occurs here");
                Diagnostic::error()
                    .with_message("invocation violates event constraint")
                    .with_labels(vec![con, inst])
            }
            Reason::InBoundsAccess {
                def_loc,
                access_loc,
                bundle_len,
            } => {
                let access =
                    access_loc.primary().with_message("out of bounds access");
                let def = def_loc.secondary().with_message(format!(
                    "bundle's length is {}",
                    ctx.display(*bundle_len)
                ));
                Diagnostic::error()
                    .with_message("out of bounds access of bundle")
                    .with_labels(vec![access, def])
            }
            Reason::BundleLenMatch {
                dst_loc,
                src_loc,
                dst_len: dst_width,
                src_len: src_width,
            } => {
                let sw = ctx.display(*src_width);
                let dw = ctx.display(*dst_width);
                let src = src_loc
                    .secondary()
                    .with_message(format!("length of bundle is {sw}",));
                let dst = dst_loc
                    .primary()
                    .with_message(format!("length of bunle is {dw}",));
                Diagnostic::error()
                    .with_message(format!("required bundle of size `{dw}' but found bundle of size `{sw}'"))
                    .with_labels(vec![src, dst])
            }
            Reason::BundleWidthMatch {
                dst_loc,
                src_loc,
                dst_width,
                src_width,
            } => {
                let sw = ctx.display(*src_width);
                let dw = ctx.display(*dst_width);
                let src = src_loc
                    .primary()
                    .with_message(format!("source has width {sw}",));
                let dst = dst_loc
                    .secondary()
                    .with_message(format!("destination has width {dw}",));
                Diagnostic::error()
                    .with_message(format!("required bundle of width `{dw}' but found bundle of width `{sw}'"))
                    .with_labels(vec![src, dst])
            }
            Reason::Liveness {
                dst_loc,
                src_loc,
                dst_liveness,
                src_liveness,
            } => {
                let sl = src_loc.primary().with_message(format!(
                    "source is available for {}",
                    ctx.display_range(src_liveness)
                ));
                let dl = dst_loc.secondary().with_message(format!(
                    "requires value for {}",
                    ctx.display_range(dst_liveness)
                ));
                Diagnostic::error()
                    .with_message("source port does not provide value for as long as destination requires")
                    .with_labels(vec![sl, dl])
            }
            Reason::BundleDelay {
                event_delay_loc,
                bundle_range_loc,
                bundle_live,
                param_loc,
                param_range,
            } => {
                let wire = bundle_range_loc.primary().with_message(format!(
                    "available for {} cycles",
                    ctx.display_timesub(bundle_live)
                ));
                let event =
                    event_delay_loc.secondary().with_message("event's delay");
                let mut labels = vec![wire, event];

                // If the parameter location is not defined, we do not report its location
                if let Some(loc) = param_loc.into_option() {
                    let param = loc.secondary().with_message(format!(
                        "takes values in [{}, {})",
                        ctx.display(param_range.0),
                        ctx.display(param_range.1)
                    ));
                    labels.push(param);
                }

                Diagnostic::error()
                    .with_message("bundle's availability is greater than the delay of the event")
                    .with_labels(labels)
            }
            Reason::WellFormedInterval {
                range_loc,
                range: (start, end),
            } => {
                let label = range_loc
                    .primary()
                    .with_message(format!("interval's end `{}' is not strictly greater than the start `{}", ctx.display(*end), ctx.display(*start)));
                Diagnostic::error()
                    .with_message(
                        "interval's end must be strictly greater than the start",
                    )
                    .with_labels(vec![label])
            }
            Reason::EventTrig {
                ev_delay_loc,
                ev_delay,
                comp_ev,
                delay,
                time_expr_loc,
            } => {
                let bind = time_expr_loc.primary().with_message(
                    "event provided to invoke triggers too often",
                );
                let ev = ev_delay_loc.secondary().with_message(format!(
                    "invocation's event is allowed to trigger every {} cycles",
                    ctx.display_timesub(ev_delay)
                ));
                let comp = comp_ev.secondary().with_message(format!(
                    "this event triggers every {} cycles",
                    ctx.display_timesub(delay)
                ));
                Diagnostic::error()
                    .with_message("event provided to invocation triggers more often that invocation's event's delay allows")
                    .with_labels(vec![bind, ev, comp])
            }
        }
    }
}<|MERGE_RESOLUTION|>--- conflicted
+++ resolved
@@ -3,13 +3,6 @@
 use codespan_reporting::diagnostic::Diagnostic;
 use struct_variant::struct_variant;
 
-<<<<<<< HEAD
-pub struct Empty;
-
-pub struct Assert(pub Reason);
-
-pub struct Param {
-=======
 /// An absence of information is still information
 pub struct Empty;
 
@@ -19,17 +12,10 @@
 /// For [super::Param]
 pub struct Param {
     /// Surface-level name of the parameter
->>>>>>> 879d7fbb
     pub name: ast::Id,
     pub bind_loc: GPosIdx,
 }
 
-<<<<<<< HEAD
-pub struct Event {
-    pub name: ast::Id,
-    pub bind_loc: GPosIdx,
-    pub delay_loc: GPosIdx,
-=======
 /// For [super::Event]
 pub struct Event {
     /// Surface-level name of the event
@@ -37,18 +23,10 @@
     pub bind_loc: GPosIdx,
     pub delay_loc: GPosIdx,
     /// interface port information
->>>>>>> 879d7fbb
     pub interface_name: Option<ast::Id>,
     pub interface_bind_loc: Option<GPosIdx>,
 }
 
-<<<<<<< HEAD
-pub struct EventBind {
-    pub ev_delay_loc: GPosIdx,
-    pub bind_loc: GPosIdx,
-}
-
-=======
 /// For [super::EventBind]
 pub struct EventBind {
     /// Location for the delay of the event
@@ -58,39 +36,28 @@
 }
 
 /// For [super::Instance]
->>>>>>> 879d7fbb
 pub struct Instance {
     pub name: ast::Id,
     pub comp_loc: GPosIdx,
     pub bind_loc: GPosIdx,
 }
 
-<<<<<<< HEAD
-=======
 /// For [super::Invoke]
->>>>>>> 879d7fbb
 pub struct Invoke {
     pub name: ast::Id,
     pub inst_loc: GPosIdx,
     pub bind_loc: GPosIdx,
 }
 
-<<<<<<< HEAD
-=======
 /// For [super::Connect]
->>>>>>> 879d7fbb
 pub struct Connect {
     pub dst_loc: GPosIdx,
     pub src_loc: GPosIdx,
 }
 
-<<<<<<< HEAD
-pub struct Port {
-=======
 /// For [super::Port]
 pub struct Port {
     /// Surface-level name
->>>>>>> 879d7fbb
     pub name: ast::Id,
     pub bind_loc: GPosIdx,
     pub width_loc: GPosIdx,
@@ -190,8 +157,6 @@
     }
 }
 
-<<<<<<< HEAD
-=======
 /// Generates two functions for casting `Info` to a specific variant.
 ///
 /// `as_{name}` returns `Some()` if the info is of the correct variant,
@@ -199,7 +164,6 @@
 ///
 /// Also defines a `From<&Info> for &{class}` implementation that panics if the info was not the right variant,
 /// and a `From<&Info> for Option<&{class}>` implementation that mirrors `as_{name}`.
->>>>>>> 879d7fbb
 macro_rules! info_cast {
     ($class:tt, $name:ident) => {
         impl Info {
