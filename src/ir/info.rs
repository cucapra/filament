use super::{Component, DisplayCtx, ExprIdx, Range, TimeIdx, TimeSub};
use crate::{ast, utils::GPosIdx};
use codespan_reporting::diagnostic::Diagnostic;
use struct_variant::struct_variant;

/// An absence of information is still information
pub struct Empty;

/// Assertion information
pub struct Assert(pub Reason);

/// For [super::Param]
pub struct Param {
    /// Surface-level name of the parameter
    pub name: ast::Id,
    pub bind_loc: GPosIdx,
}

/// For [super::Event]
pub struct Event {
    /// Surface-level name of the event
    pub name: ast::Id,
    pub bind_loc: GPosIdx,
    pub delay_loc: GPosIdx,
    /// interface port information
    pub interface_name: Option<ast::Id>,
    pub interface_bind_loc: Option<GPosIdx>,
}

/// For [super::EventBind]
pub struct EventBind {
    /// Location for the delay of the event
    pub ev_delay_loc: GPosIdx,
    /// Location of the time expression provided as the binding
    pub bind_loc: GPosIdx,
}

/// For [super::Instance]
pub struct Instance {
    pub name: ast::Id,
    pub comp_loc: GPosIdx,
    pub bind_loc: GPosIdx,
}

/// For [super::Invoke]
pub struct Invoke {
    pub name: ast::Id,
    pub inst_loc: GPosIdx,
    pub bind_loc: GPosIdx,
}

/// For [super::Connect]
pub struct Connect {
    pub dst_loc: GPosIdx,
    pub src_loc: GPosIdx,
}

/// For [super::Port]
pub struct Port {
    /// Surface-level name
    pub name: ast::Id,
    pub bind_loc: GPosIdx,
    pub width_loc: GPosIdx,
    pub live_loc: GPosIdx,
}

<<<<<<< HEAD
#[derive(Default, Clone)]
=======
>>>>>>> 879d7fbb
/// Information associated with the IR.
#[struct_variant()]
pub enum Info {
    Empty,
    Assert,
    Param,
    Event,
    EventBind,
    Instance,
    Invoke,
    Connect,
    Port,
}

impl Info {
    pub fn empty() -> Self {
        Self::Empty(Empty)
    }

    pub fn assert(reason: Reason) -> Self {
        Assert(reason).into()
    }

    pub fn param(name: ast::Id, bind_loc: GPosIdx) -> Self {
        Param { name, bind_loc }.into()
    }

    pub fn event(
        name: ast::Id,
        bind_loc: GPosIdx,
        delay_loc: GPosIdx,
        interface_port: Option<(ast::Id, GPosIdx)>,
    ) -> Self {
        Event {
            name,
            bind_loc,
            delay_loc,
            interface_name: interface_port.map(|(n, _)| n),
            interface_bind_loc: interface_port.map(|(_, l)| l),
        }
        .into()
    }

    pub fn event_bind(ev_delay_loc: GPosIdx, bind_loc: GPosIdx) -> Self {
        EventBind {
            ev_delay_loc,
            bind_loc,
        }
        .into()
    }

    pub fn instance(
        name: ast::Id,
        comp_loc: GPosIdx,
        bind_loc: GPosIdx,
    ) -> Self {
        Instance {
            name,
            comp_loc,
            bind_loc,
        }
        .into()
    }

    pub fn invoke(name: ast::Id, inst_loc: GPosIdx, bind_loc: GPosIdx) -> Info {
        Invoke {
            name,
            inst_loc,
            bind_loc,
        }
        .into()
    }

    pub fn connect(dst_loc: GPosIdx, src_loc: GPosIdx) -> Self {
        Connect { dst_loc, src_loc }.into()
    }

    pub fn port(
        name: ast::Id,
        bind_loc: GPosIdx,
        width_loc: GPosIdx,
        live_loc: GPosIdx,
    ) -> Self {
        Port {
            name,
            bind_loc,
            width_loc,
            live_loc,
        }
        .into()
    }
}

/// Generates two functions for casting `Info` to a specific variant.
///
/// `as_{name}` returns `Some()` if the info is of the correct variant,
/// `None` if the info was empty, and panics if the info was an incorrect variant.
///
/// Also defines a `From<&Info> for &{class}` implementation that panics if the info was not the right variant,
/// and a `From<&Info> for Option<&{class}>` implementation that mirrors `as_{name}`.
macro_rules! info_cast {
    ($class:tt, $name:ident) => {
        impl Info {
            pub fn $name(&self) -> Option<&$class> {
                match self {
                    Self::$class(v) => Some(v),
                    Self::Empty(_) => None,
                    _ => unreachable!(
                        "Incorrect info type for {}.",
                        stringify!($class)
                    ),
                }
            }
        }

        impl<'a> From<&'a Info> for &'a $class {
            fn from(info: &'a Info) -> Self {
                if let Info::$class(v) = info {
                    v
                } else {
                    unreachable!(
                        "Incorrect info type for {}.",
                        stringify!($class)
                    );
                }
            }
        }

        impl<'a> From<&'a Info> for Option<&'a $class> {
            fn from(info: &'a Info) -> Self {
                info.$name()
            }
        }
    };
}

info_cast!(Assert, as_assert);
info_cast!(Param, as_param);
info_cast!(Event, as_event);
info_cast!(EventBind, as_event_bind);
info_cast!(Instance, as_instance);
info_cast!(Invoke, as_invoke);
info_cast!(Connect, as_connect);
info_cast!(Port, as_port);

#[derive(Clone, PartialEq, Eq)]
/// Why was an assertion created?
pub enum Reason {
    /// Assertion representing constraint on a parameter
    ParamConstraint {
        /// Location of the binding
        bind_loc: GPosIdx,
        /// Location of the constraint
        constraint_loc: GPosIdx,
    },
    /// Assertion representing constraint on an event
    EventConstraint {
        /// Location of the binding
        bind_loc: GPosIdx,
        /// Location of the constraint
        constraint_loc: GPosIdx,
    },

    // ============ Constraints from type checking ==============
    /// Require that lengths of bundles match
    BundleLenMatch {
        dst_loc: GPosIdx,
        src_loc: GPosIdx,
        dst_len: ExprIdx,
        src_len: ExprIdx,
    },
    BundleWidthMatch {
        dst_loc: GPosIdx,
        src_loc: GPosIdx,
        dst_width: ExprIdx,
        src_width: ExprIdx,
    },
    /// An access is within bounds
    InBoundsAccess {
        // Defining location for the port
        def_loc: GPosIdx,
        /// Location of the access
        access_loc: GPosIdx,
        /// Length of the bundle
        bundle_len: ExprIdx,
    },

    // ========== Constraints from interval checking ============
    /// Assertion requiring that the source is available for at least as long as
    /// the destination requires
    Liveness {
        dst_loc: GPosIdx,
        src_loc: GPosIdx,
        dst_liveness: Range,
        src_liveness: Range,
    },
    /// Bundle's delay must be less than the event's
    BundleDelay {
        event_delay_loc: GPosIdx,
        bundle_range_loc: GPosIdx,
        bundle_live: TimeSub,
        /// The bundle paramemter's binding location
        param_loc: GPosIdx,
        /// The start and end of index's range
        param_range: (ExprIdx, ExprIdx),
    },
    /// Well formed time interval
    WellFormedInterval {
        /// The range's location
        range_loc: GPosIdx,
        /// The range's start and end
        range: (TimeIdx, TimeIdx),
    },
    EventTrig {
        /// Delay of event of component being triggered
        ev_delay_loc: GPosIdx,
        ev_delay: TimeSub,
        /// Delay of event in containing component
        comp_ev: GPosIdx,
        delay: TimeSub,
        /// Location of the binding
        time_expr_loc: GPosIdx,
    },
    // =============== Generic Constraints =======================
    /// A simple reason
    Misc { reason: String, def_loc: GPosIdx },
}

impl Reason {
    pub fn misc<S: ToString>(r: S, def_loc: GPosIdx) -> Self {
        Self::Misc {
            reason: r.to_string(),
            def_loc,
        }
    }

    pub fn bundle_delay(
        event_delay_loc: GPosIdx,
        bundle_range_loc: GPosIdx,
        bundle_live: TimeSub,
        param_loc: GPosIdx,
        param_range: (ExprIdx, ExprIdx),
    ) -> Self {
        Self::BundleDelay {
            event_delay_loc,
            bundle_range_loc,
            bundle_live,
            param_loc,
            param_range,
        }
    }

    pub fn liveness(
        dst_loc: GPosIdx,
        src_loc: GPosIdx,
        dst_liveness: Range,
        src_liveness: Range,
    ) -> Self {
        Self::Liveness {
            dst_loc,
            src_loc,
            dst_liveness,
            src_liveness,
        }
    }

    pub fn param_cons(bind_loc: GPosIdx, constraint_loc: GPosIdx) -> Self {
        Self::ParamConstraint {
            bind_loc,
            constraint_loc,
        }
    }

    pub fn event_cons(bind_loc: GPosIdx, constraint_loc: GPosIdx) -> Self {
        Self::EventConstraint {
            bind_loc,
            constraint_loc,
        }
    }

    pub fn event_trig(
        ev_delay_loc: GPosIdx,
        ev_delay: TimeSub,
        comp_ev: GPosIdx,
        delay: TimeSub,
        time_expr_loc: GPosIdx,
    ) -> Self {
        Self::EventTrig {
            ev_delay_loc,
            ev_delay,
            comp_ev,
            delay,
            time_expr_loc,
        }
    }

    pub fn in_bounds_access(
        def_loc: GPosIdx,
        access_loc: GPosIdx,
        bundle_len: ExprIdx,
    ) -> Self {
        Self::InBoundsAccess {
            def_loc,
            access_loc,
            bundle_len,
        }
    }

    pub fn bundle_len_match(
        dst_loc: GPosIdx,
        src_loc: GPosIdx,
        dst_width: ExprIdx,
        src_width: ExprIdx,
    ) -> Self {
        Self::BundleLenMatch {
            dst_loc,
            src_loc,
            dst_len: dst_width,
            src_len: src_width,
        }
    }

    pub fn bundle_width_match(
        dst_loc: GPosIdx,
        src_loc: GPosIdx,
        dst_width: ExprIdx,
        src_width: ExprIdx,
    ) -> Self {
        Self::BundleWidthMatch {
            dst_loc,
            src_loc,
            dst_width,
            src_width,
        }
    }

    pub fn well_formed_interval(
        range_loc: GPosIdx,
        range: (TimeIdx, TimeIdx),
    ) -> Self {
        Self::WellFormedInterval { range_loc, range }
    }
}

impl From<Reason> for Info {
    fn from(r: Reason) -> Self {
        Self::assert(r)
    }
}

impl Reason {
    /// Convert this reason into a diagnostic message
    pub fn diag(&self, ctx: &Component) -> Diagnostic<usize> {
        match self {
            Reason::Misc { reason, def_loc } => {
                let err = Diagnostic::error().with_message(reason);
                if let Some(loc) = def_loc.into_option() {
                    let label = loc.primary().with_message(reason.clone());
                    err.with_labels(vec![label])
                } else {
                    err
                }
            }
            Reason::ParamConstraint {
                bind_loc,
                constraint_loc,
            } => {
                let con = constraint_loc
                    .primary()
                    .with_message("constraint was violated");
                let inst = bind_loc
                    .secondary()
                    .with_message("instantiation occurs here");
                Diagnostic::error()
                    .with_message("instantiation violates parameter constraint")
                    .with_labels(vec![con, inst])
            }
            Reason::EventConstraint {
                bind_loc,
                constraint_loc,
            } => {
                let con = constraint_loc
                    .primary()
                    .with_message("constraint was violated");
                let inst =
                    bind_loc.secondary().with_message("invocation occurs here");
                Diagnostic::error()
                    .with_message("invocation violates event constraint")
                    .with_labels(vec![con, inst])
            }
            Reason::InBoundsAccess {
                def_loc,
                access_loc,
                bundle_len,
            } => {
                let access =
                    access_loc.primary().with_message("out of bounds access");
                let def = def_loc.secondary().with_message(format!(
                    "bundle's length is {}",
                    ctx.display(*bundle_len)
                ));
                Diagnostic::error()
                    .with_message("out of bounds access of bundle")
                    .with_labels(vec![access, def])
            }
            Reason::BundleLenMatch {
                dst_loc,
                src_loc,
                dst_len: dst_width,
                src_len: src_width,
            } => {
                let sw = ctx.display(*src_width);
                let dw = ctx.display(*dst_width);
                let src = src_loc
                    .secondary()
                    .with_message(format!("length of bundle is {sw}",));
                let dst = dst_loc
                    .primary()
                    .with_message(format!("length of bunle is {dw}",));
                Diagnostic::error()
                    .with_message(format!("required bundle of size `{dw}' but found bundle of size `{sw}'"))
                    .with_labels(vec![src, dst])
            }
            Reason::BundleWidthMatch {
                dst_loc,
                src_loc,
                dst_width,
                src_width,
            } => {
                let sw = ctx.display(*src_width);
                let dw = ctx.display(*dst_width);
                let src = src_loc
                    .primary()
                    .with_message(format!("source has width {sw}",));
                let dst = dst_loc
                    .secondary()
                    .with_message(format!("destination has width {dw}",));
                Diagnostic::error()
                    .with_message(format!("required bundle of width `{dw}' but found bundle of width `{sw}'"))
                    .with_labels(vec![src, dst])
            }
            Reason::Liveness {
                dst_loc,
                src_loc,
                dst_liveness,
                src_liveness,
            } => {
                let sl = src_loc.primary().with_message(format!(
                    "source is available for {}",
                    ctx.display_range(src_liveness)
                ));
                let dl = dst_loc.secondary().with_message(format!(
                    "requires value for {}",
                    ctx.display_range(dst_liveness)
                ));
                Diagnostic::error()
                    .with_message("source port does not provide value for as long as destination requires")
                    .with_labels(vec![sl, dl])
            }
            Reason::BundleDelay {
                event_delay_loc,
                bundle_range_loc,
                bundle_live,
                param_loc,
                param_range,
            } => {
                let wire = bundle_range_loc.primary().with_message(format!(
                    "available for {} cycles",
                    ctx.display_timesub(bundle_live)
                ));
                let event =
                    event_delay_loc.secondary().with_message("event's delay");
                let mut labels = vec![wire, event];

                // If the parameter location is not defined, we do not report its location
                if let Some(loc) = param_loc.into_option() {
                    let param = loc.secondary().with_message(format!(
                        "takes values in [{}, {})",
                        ctx.display(param_range.0),
                        ctx.display(param_range.1)
                    ));
                    labels.push(param);
                }

                Diagnostic::error()
                    .with_message("bundle's availability is greater than the delay of the event")
                    .with_labels(labels)
            }
            Reason::WellFormedInterval {
                range_loc,
                range: (start, end),
            } => {
                let label = range_loc
                    .primary()
                    .with_message(format!("interval's end `{}' is not strictly greater than the start `{}", ctx.display(*end), ctx.display(*start)));
                Diagnostic::error()
                    .with_message(
                        "interval's end must be strictly greater than the start",
                    )
                    .with_labels(vec![label])
            }
            Reason::EventTrig {
                ev_delay_loc,
                ev_delay,
                comp_ev,
                delay,
                time_expr_loc,
            } => {
                let bind = time_expr_loc.primary().with_message(
                    "event provided to invoke triggers too often",
                );
                let ev = ev_delay_loc.secondary().with_message(format!(
                    "invocation's event is allowed to trigger every {} cycles",
                    ctx.display_timesub(ev_delay)
                ));
                let comp = comp_ev.secondary().with_message(format!(
                    "this event triggers every {} cycles",
                    ctx.display_timesub(delay)
                ));
                Diagnostic::error()
                    .with_message("event provided to invocation triggers more often that invocation's event's delay allows")
                    .with_labels(vec![bind, ev, comp])
            }
        }
    }
}<|MERGE_RESOLUTION|>--- conflicted
+++ resolved
@@ -64,10 +64,6 @@
     pub live_loc: GPosIdx,
 }
 
-<<<<<<< HEAD
-#[derive(Default, Clone)]
-=======
->>>>>>> 879d7fbb
 /// Information associated with the IR.
 #[struct_variant()]
 pub enum Info {
