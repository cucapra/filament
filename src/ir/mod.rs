--- conflicted
+++ resolved
@@ -31,9 +31,5 @@
 };
 pub use subst::{Bind, Foldable, Subst};
 pub use time::{Time, TimeSub};
-<<<<<<< HEAD
 pub use utils::{DenseIndexInfo, IndexStore, Interned, Traversal};
-=======
-pub use utils::{DenseIndexInfo, IndexStore, Interned};
-pub use validate::Validate;
->>>>>>> 84c4a024
+pub use validate::Validate;