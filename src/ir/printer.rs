use super::Ctx;
use crate::{ast, ir, utils::Idx};
use itertools::{Itertools, Position};
use std::{fmt::Display, io};

/// A context capable of displaying [`Idx<T>`] values.
pub trait DisplayCtx<T>
where
    Self: Ctx<T>,
{
    /// Display the value
    fn display(&self, idx: Idx<T>) -> String;
}

impl DisplayCtx<ir::Expr> for ir::Component {
    fn display(&self, idx: Idx<ir::Expr>) -> String {
        self.display_expr_helper(idx, ECtx::default())
    }
}

impl DisplayCtx<ir::Prop> for ir::Component {
    fn display(&self, idx: Idx<ir::Prop>) -> String {
        self.display_prop_helper(idx, PCtx::Implies)
    }
}

impl DisplayCtx<ir::Time> for ir::Component {
    fn display(&self, idx: Idx<ir::Time>) -> String {
        let &ir::Time { event, offset } = self.get(idx);
        if offset.is_const(self, 0) {
            return self.display(event);
        }
        format!("{}+{}", self.display(event), self.display(offset))
    }
}

impl DisplayCtx<ir::Event> for ir::Component {
    fn display(&self, idx: Idx<ir::Event>) -> String {
        if log::log_enabled!(log::Level::Debug) {
            format!("{idx}")
        } else {
            let ev = self.get(idx);
            self.get(ev.info)
                .as_event()
                .map_or(format!("{idx}"), |e| format!("{}", e.name))
        }
    }
}

impl DisplayCtx<ir::Param> for ir::Component {
    fn display(&self, idx: ir::ParamIdx) -> String {
        if log::log_enabled!(log::Level::Debug) {
            format!("{idx}")
        } else {
            let param: &ir::Param = self.get(idx);
            self.get(param.info)
                .as_param()
                .map_or(format!("{idx}"), |p| format!("#{}", p.name))
        }
    }
}

impl DisplayCtx<ir::Invoke> for ir::Component {
    fn display(&self, idx: ir::InvIdx) -> String {
        if log::log_enabled!(log::Level::Debug) {
            format!("{idx}")
        } else {
            let inv = self.get(idx);
            self.get(inv.info)
                .as_invoke()
                .map_or(format!("{idx}"), |inv| format!("{}", inv.name))
        }
    }
}

impl DisplayCtx<ir::Instance> for ir::Component {
    fn display(&self, idx: ir::InstIdx) -> String {
        if log::log_enabled!(log::Level::Debug) {
            format!("{idx}")
        } else {
            let inst = self.get(idx);
            self.get(inst.info)
                .as_instance()
                .map_or(format!("{idx}"), |inst| format!("{}", inst.name))
        }
    }
}

impl DisplayCtx<ir::Port> for ir::Component {
    fn display(&self, idx: ir::PortIdx) -> String {
        let port = self.get(idx);
        let name = self
            .get(port.info)
            .as_port()
            .map_or(format!("{idx}"), |p| format!("{}", p.name));
        match port.owner {
            ir::PortOwner::Local | ir::PortOwner::Sig { .. } => name,
            ir::PortOwner::Inv { inv, .. } => {
                format!("{}.{}", self.display(inv), name)
            }
        }
    }
}

pub struct Printer<'a> {
    /// The component being printed. Used to resolve interned values like expressions.
    ctx: &'a ir::Component,
}

impl<'a> Printer<'a> {
    pub fn new(ctx: &'a ir::Component) -> Self {
        Self { ctx }
    }

    fn interned<T>(
        store: &ir::Interned<T>,
        op: &str,
        indent: usize,
        f: &mut impl io::Write,
    ) -> io::Result<()>
    where
        T: Eq + std::hash::Hash + Display,
        Idx<T>: Display,
    {
        for (i, v) in store.iter() {
            writeln!(f, "{:indent$}{i} = {op} {v};", "")?;
        }
        Ok(())
    }

    fn expr(&self, e: ir::ExprIdx) -> String {
        self.ctx.display(e)
    }

    fn time(&self, t: ir::TimeIdx) -> String {
        self.ctx.display(t)
    }

    fn range(&self, r: &ir::Range) -> String {
        let ir::Range { start, end } = r;
        format!("@[{}, {}]", self.time(*start), self.time(*end))
    }

    fn liveness(&self, l: &ir::Liveness) -> String {
        let ir::Liveness { idx, len, range } = l;
        format!("for<{idx}: {}> {}", self.expr(*len), self.range(range))
    }

    fn commands(
        &self,
        cmds: &[ir::Command],
        indent: usize,
        f: &mut impl io::Write,
    ) -> io::Result<()> {
        for cmd in cmds {
            self.command(cmd, indent, f)?;
            writeln!(f)?;
        }
        Ok(())
    }

    fn access(&self, a: &ir::Access) -> String {
        let &ir::Access { port, start, end } = a;
<<<<<<< HEAD
        if a.is_port(self.ctx) {
            format!("{}[{}]", self.ctx.display(port), self.expr(start))
=======
        if log::log_enabled!(log::Level::Debug) {
            format!(
                "{}[{}..{})",
                self.ctx.display(port),
                self.expr(start),
                self.expr(end)
            )
        } else if a.is_port(self.ctx) {
            self.ctx.display(port)
>>>>>>> 8825f36c
        } else {
            format!(
                "{}[{}..{})",
                self.ctx.display(port),
                self.expr(start),
                self.expr(end)
            )
        }
    }

    fn connect(
        &self,
        c: &ir::Connect,
        indent: usize,
        f: &mut impl io::Write,
    ) -> io::Result<()> {
        let ir::Connect { src, dst, .. } = c;
        write!(
            f,
            "{:indent$}{} = {};",
            "",
            self.access(dst),
            self.access(src),
        )
    }

    pub fn connect_str(&self, c: &ir::Connect) -> String {
        let mut buf = Vec::new();
        self.connect(c, 0, &mut buf).unwrap();
        String::from_utf8(buf).unwrap()
    }

    pub fn command(
        &self,
        c: &ir::Command,
        indent: usize,
        f: &mut impl io::Write,
    ) -> io::Result<()> {
        match c {
            ir::Command::Instance(inst) => self.instance(*inst, indent, f),
            ir::Command::Invoke(inv) => self.invoke(*inv, indent, f),
            ir::Command::Connect(con) => self.connect(con, indent, f),
            ir::Command::ForLoop(ir::Loop {
                index,
                start,
                end,
                body,
            }) => {
                writeln!(
                    f,
                    "{:indent$}for {index} in {}..{} {{",
                    "",
                    self.expr(*start),
                    self.expr(*end)
                )?;
                self.commands(body, indent + 2, f)?;
                write!(f, "{:indent$}}}", "")
            }
            ir::Command::If(c) => {
                writeln!(f, "{:indent$}if {} {{", "", c.cond)?;
                self.commands(&c.then, indent + 2, f)?;
                writeln!(f, "{:indent$}}}", "")?;
                if !c.alt.is_empty() {
                    writeln!(f, "{:indent$}else {{", "")?;
                    self.commands(&c.alt, indent + 2, f)?;
                    writeln!(f, "{:indent$}}}", "")?;
                }
                Ok(())
            }
            ir::Command::Fact(fact) => {
                if fact.checked {
                    write!(f, "{:indent$}assert {};", "", fact.prop)
                } else {
                    write!(f, "{:indent$}assume {};", "", fact.prop)
                }
            }
        }
    }

    fn sig<F: io::Write>(
        &self,
        comp: &ir::Component,
        idx: Option<ir::CompIdx>,
        indent: usize,
        f: &mut F,
    ) -> io::Result<()> {
        if comp.is_ext {
            write!(f, "ext ")?;
        };
        if let Some(info) = &comp.src_info {
            write!(f, "comp {}", info.name)?;
            if log::log_enabled!(log::Level::Debug) {
                if let Some(idx) = idx {
                    write!(f, " {idx}")?;
                }
            }
        } else if let Some(idx) = idx {
            write!(f, "comp {}", idx)?;
        } else {
            write!(f, "comp")?;
        }
        write!(f, "[")?;
        for pos in comp
            .params()
            .iter()
            .filter(|(_, p)| p.is_sig_owned())
            .map(|(idx, _)| idx)
            .with_position()
        {
            match pos {
                Position::First(idx) | Position::Middle(idx) => {
                    write!(f, "{}, ", self.ctx.display(idx))?
                }
                Position::Only(idx) | Position::Last(idx) => {
                    write!(f, "{}", self.ctx.display(idx))?
                }
            }
        }
        write!(f, "]<")?;
        // All events are defined by the signature
        for pos in comp.events().iter().with_position() {
            match pos {
                Position::First((idx, ev)) | Position::Middle((idx, ev)) => {
                    write!(
                        f,
                        "{}: {}, ",
                        self.ctx.display(idx),
                        self.ctx.display_timesub(&ev.delay)
                    )?
                }
                Position::Only((idx, ev)) | Position::Last((idx, ev)) => {
                    write!(
                        f,
                        "{}: {}",
                        self.ctx.display(idx),
                        self.ctx.display_timesub(&ev.delay)
                    )?
                }
            }
        }
        writeln!(f, ">(")?;
        let print_port = |port: &Position<(ir::PortIdx, &ir::Port)>,
                          f: &mut F| match port {
            Position::First((idx, port)) | Position::Middle((idx, port)) => {
                writeln!(
                    f,
                    "{:indent$}{}: {} {},",
                    "",
                    self.ctx.display(*idx),
                    self.liveness(&port.live),
                    self.expr(port.width),
                    indent = indent + 2
                )
            }
            Position::Only((idx, port)) | Position::Last((idx, port)) => {
                writeln!(
                    f,
                    "{:indent$}{}: {} {}",
                    "",
                    self.ctx.display(*idx),
                    self.liveness(&port.live),
                    self.expr(port.width),
                    indent = indent + 2
                )
            }
        };
        // Print input ports first. The direction is reversed when they are
        // bound in the body.
        for pos in comp
            .ports()
            .iter()
            .filter(|(_, port)| port.is_sig_in())
            .with_position()
        {
            print_port(&pos, f)?;
        }

        writeln!(f, ") -> (")?;
        for pos in comp
            .ports()
            .iter()
            .filter(|(_, port)| port.is_sig_out())
            .with_position()
        {
            print_port(&pos, f)?;
        }
        writeln!(f, ") {{")
    }

    fn local_param(
        &self,
        idx: ir::ParamIdx,
        indent: usize,
        c: &ir::Component,
        f: &mut impl io::Write,
    ) -> io::Result<()> {
        let param = self.ctx.get(idx);
        if !param.is_sig_owned() {
            let &ir::Param { info, .. } = c.get(idx);
            writeln!(
                f,
                "{:indent$}{idx} = param {param};{comment}",
                "",
                param = self.ctx.display(idx),
                comment = c
                    .get(info)
                    .as_param()
                    .map_or("".to_string(), |p| format!(" // {}", p.name)),
            )?;
        }
        Ok(())
    }

    fn local_port(
        &self,
        idx: ir::PortIdx,
        port: &ir::Port,
        indent: usize,
        f: &mut impl io::Write,
    ) -> io::Result<()> {
        let ir::Port {
            owner, width, live, ..
        } = port;
        match &owner {
            ir::PortOwner::Sig { .. } => Ok(()),
            ir::PortOwner::Inv { dir, .. } => {
                if log::log_enabled!(log::Level::Debug) {
                    writeln!(
                        f,
                        "{:indent$}{} ({idx}): bundle({dir}) {} {};",
                        "",
                        self.ctx.display(idx),
                        self.liveness(live),
                        self.expr(*width),
                    )
                } else {
                    writeln!(
                        f,
                        "{:indent$}{}: bundle({dir}) {} {};",
                        "",
                        self.ctx.display(idx),
                        self.liveness(live),
                        self.expr(*width),
                    )
                }
            }
            ir::PortOwner::Local => {
                if log::log_enabled!(log::Level::Debug) {
                    writeln!(
                        f,
                        "{:indent$}{} ({idx}) = bundle {} {};",
                        "",
                        self.ctx.display(idx),
                        self.liveness(live),
                        self.expr(*width),
                    )
                } else {
                    writeln!(
                        f,
                        "{:indent$}{} = bundle {} {};",
                        "",
                        self.ctx.display(idx),
                        self.liveness(live),
                        self.expr(*width),
                    )
                }
            }
        }
    }

    pub fn instance(
        &self,
        idx: ir::InstIdx,
        indent: usize,
        f: &mut impl io::Write,
    ) -> io::Result<()> {
        write!(f, "{:indent$}{} = instance ", "", self.ctx.display(idx))?;
        let ir::Instance { comp, params, .. } = self.ctx.get(idx);
        write!(f, "{}[", comp)?;
        for (i, param) in params.iter().enumerate() {
            if i != 0 {
                write!(f, ", ")?;
            }
            write!(f, "{}", self.ctx.display(*param))?;
        }
        write!(f, "];")
    }

    pub fn invoke(
        &self,
        idx: ir::InvIdx,
        indent: usize,
        f: &mut impl io::Write,
    ) -> io::Result<()> {
        let ir::Invoke {
            inst,
            ports,
            events,
            ..
        } = self.ctx.get(idx);

        write!(
            f,
            "{:indent$}{inv}, {ports} = invoke {inst}<{events}>;",
            "",
            inv = self.ctx.display(idx),
            ports = ports.iter().map(|p| self.ctx.display(*p)).join(", "),
            inst = self.ctx.display(*inst),
            events = events.iter().map(|e| self.ctx.display(e.arg)).join(", ")
        )?;

        Ok(())
    }

    pub fn comp(
        ctx: &ir::Component,
        idx: Option<ir::CompIdx>,
        f: &mut impl io::Write,
    ) -> io::Result<()> {
        let printer = ir::Printer { ctx };
        printer.sig(ctx, idx, 0, f)?;
        for idx in ctx.params().idx_iter() {
            printer.local_param(idx, 2, ctx, f)?;
        }
        // If debugging is enabled, show the low-level representation of the
        // component's interned values.
        if log::log_enabled!(log::Level::Debug) {
            Printer::interned(ctx.exprs(), "expr", 2, f)?;
            Printer::interned(ctx.times(), "time", 2, f)?;
            Printer::interned(ctx.props(), "prop", 2, f)?;
        }
        for (idx, port) in ctx.ports().iter() {
            printer.local_port(idx, port, 2, f)?;
        }
        writeln!(f, "control:")?;
        printer.commands(&ctx.cmds, 2, f)?;
        writeln!(f, "}}")
    }

    /// Get a string representation of a component
    pub fn comp_str(c: &ir::Component) -> String {
        let mut buf = Vec::new();
        Printer::comp(c, None, &mut buf).unwrap();
        String::from_utf8(buf).unwrap()
    }

    pub fn context(
        ctx: &ir::Context,
        f: &mut impl io::Write,
    ) -> io::Result<()> {
        for (idx, comp) in ctx.comps.iter() {
            Printer::comp(comp, Some(idx), f)?
        }
        Ok(())
    }
}

// ========= Pretty printing for expressions and propositions =========

#[derive(Default, Clone, Copy, Debug, PartialEq, Eq)]
/// Track the current context within an expression for pretty printing
enum ECtx {
    #[default]
    /// Inside an addition priority expression (+ or -)
    Add,
    /// Substraction priority expression (-)
    Sub,
    /// Inside an multiplication priority expression (* or / or %)
    Mul,
}

impl From<ast::Op> for ECtx {
    fn from(op: ast::Op) -> Self {
        match op {
            ast::Op::Add => ECtx::Add,
            ast::Op::Sub => ECtx::Sub,
            ast::Op::Mul | ast::Op::Div | ast::Op::Mod => ECtx::Mul,
        }
    }
}

// Ordering for expression printing context.
// If `self > other`, then that means that `self` binds tigher than `other`.
impl Ord for ECtx {
    fn cmp(&self, other: &Self) -> std::cmp::Ordering {
        use std::cmp::Ordering::*;
        match (self, other) {
            // Mults are next
            (ECtx::Mul, ECtx::Mul) => Equal,
            (ECtx::Mul, _) => Greater,
            // Subs are next
            (ECtx::Sub, ECtx::Sub) => Equal,
            (ECtx::Sub, ECtx::Mul) => Less,
            (ECtx::Sub, _) => Greater,
            // Adds are last
            (ECtx::Add, ECtx::Add) => Equal,
            (ECtx::Add, _) => Less,
        }
    }
}

impl PartialOrd for ECtx {
    fn partial_cmp(&self, other: &Self) -> Option<std::cmp::Ordering> {
        Some(self.cmp(other))
    }
}

#[derive(Clone, Copy, Debug, PartialEq, Eq)]
/// Context to track proposition bindings
enum PCtx {
    Not,
    Cmp,
    And,
    Or,
    Implies,
}

impl Ord for PCtx {
    fn cmp(&self, other: &Self) -> std::cmp::Ordering {
        use std::cmp::Ordering::*;
        use PCtx::*;
        match (self, other) {
            // Negations
            (Not, Not) => Equal,
            (Not, _) => Greater,
            // Comparisons
            (Cmp, Cmp) => Equal,
            (Cmp, Not) => Less,
            (Cmp, _) => Greater,
            // Conjunctions
            (And, And) => Equal,
            (And, Not | Cmp) => Less,
            (And, _) => Greater,
            // Disjunctions
            (Or, Or) => Equal,
            (Or, Not | And | Cmp) => Less,
            (Or, _) => Greater,
            // Implications
            (Implies, Implies) => Equal,
            (Implies, _) => Less,
        }
    }
}

impl PartialOrd for PCtx {
    fn partial_cmp(&self, other: &Self) -> Option<std::cmp::Ordering> {
        Some(self.cmp(other))
    }
}

/// Implement methods to display various values bound by the component
impl ir::Component {
    fn display_expr_helper(&self, expr: ir::ExprIdx, ctx: ECtx) -> String {
        match self.get(expr) {
            ir::Expr::Param(p) => self.display(*p),
            ir::Expr::Concrete(n) => format!("{n}"),
            ir::Expr::Bin { op, lhs, rhs } => {
                let inner = ECtx::from(*op);
                let left = self.display_expr_helper(*lhs, inner);
                let right = self.display_expr_helper(*rhs, inner);
                // If context binds more tightly than the inner operator,
                // wrap the inner expression in parens.
                if ctx > inner {
                    format!("({}{}{})", left, op, right)
                } else {
                    format!("{}{}{}", left, op, right)
                }
            }
            ir::Expr::Fn { op, args } => {
                let fn_str = match op {
                    ast::UnFn::Pow2 => "pow2",
                    ast::UnFn::Log2 => "log2",
                };
                format!(
                    "{fn_str}({args})",
                    args = args
                        .iter()
                        .map(|a| self.display_expr_helper(*a, ECtx::default()))
                        .join(", ")
                )
            }
        }
    }

    fn display_cmp<T>(
        &self,
        cmp: &ir::CmpOp<T>,
        ctx: PCtx,
        print_base: impl Fn(T) -> String,
    ) -> String
    where
        T: Clone,
    {
        let ir::CmpOp { op, lhs, rhs } = cmp;
        let l = print_base(lhs.clone());
        let r = print_base(rhs.clone());
        if ctx > PCtx::Cmp {
            format!("({} {} {})", l, op, r)
        } else {
            format!("{} {} {}", l, op, r)
        }
    }

    fn display_prop_helper(&self, prop: ir::PropIdx, ctx: PCtx) -> String {
        match self.get(prop) {
            ir::Prop::True => "true".to_string(),
            ir::Prop::False => "false".to_string(),
            ir::Prop::Cmp(c) => self.display_cmp(c, ctx, |e| self.display(e)),
            ir::Prop::TimeCmp(cmp) => {
                self.display_cmp(cmp, ctx, |t| self.display(t))
            }
            ir::Prop::TimeSubCmp(cmp) => {
                self.display_cmp(cmp, ctx, |t| self.display_timesub(&t))
            }
            ir::Prop::Not(p) => {
                format!("!{}", self.display_prop_helper(*p, PCtx::Not))
            }
            ir::Prop::And(l, r) => {
                let inner = PCtx::And;
                let l = self.display_prop_helper(*l, inner);
                let r = self.display_prop_helper(*r, inner);
                if inner < ctx {
                    format!("({} & {})", l, r)
                } else {
                    format!("{} & {}", l, r)
                }
            }
            ir::Prop::Or(l, r) => {
                let inner = PCtx::Or;
                let l = self.display_prop_helper(*l, inner);
                let r = self.display_prop_helper(*r, inner);
                if inner < ctx {
                    format!("({} | {})", l, r)
                } else {
                    format!("{} | {}", l, r)
                }
            }
            ir::Prop::Implies(l, r) => {
                let inner = PCtx::Implies;
                let l = self.display_prop_helper(*l, inner);
                let r = self.display_prop_helper(*r, inner);
                if inner < ctx {
                    format!("({} => {})", l, r)
                } else {
                    format!("{} => {}", l, r)
                }
            }
        }
    }

    /// Display a [super::TimeSub] expression in surface-level syntax
    pub fn display_timesub(&self, ts: &ir::TimeSub) -> String {
        match ts {
            ir::TimeSub::Unit(e) => self.display(*e),
            ir::TimeSub::Sym { l, r } => {
                format!("|{} - {}|", self.display(*l), self.display(*r))
            }
        }
    }

    /// Surface-level visualization for a range
    pub fn display_range(&self, r: &ir::Range) -> String {
        format!("@[{}, {}]", self.display(r.start), self.display(r.end))
    }
}<|MERGE_RESOLUTION|>--- conflicted
+++ resolved
@@ -161,10 +161,6 @@
 
     fn access(&self, a: &ir::Access) -> String {
         let &ir::Access { port, start, end } = a;
-<<<<<<< HEAD
-        if a.is_port(self.ctx) {
-            format!("{}[{}]", self.ctx.display(port), self.expr(start))
-=======
         if log::log_enabled!(log::Level::Debug) {
             format!(
                 "{}[{}..{})",
@@ -173,8 +169,7 @@
                 self.expr(end)
             )
         } else if a.is_port(self.ctx) {
-            self.ctx.display(port)
->>>>>>> 8825f36c
+            format!("{}[{}]", self.ctx.display(port), self.expr(start))
         } else {
             format!(
                 "{}[{}..{})",
