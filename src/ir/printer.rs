--- conflicted
+++ resolved
@@ -209,19 +209,15 @@
         if comp.is_ext {
             write!(f, "ext ")?;
         };
-        write!(f, "comp {}", comp.idx())?;
+        if let Some(idx) = idx {
+            write!(f, "comp {}", idx)?;
+        } else {
+            write!(f, "comp")?;
+        }
         if let Some(info) = &comp.src_info {
             write!(f, " ({})", info.name)?
         }
-<<<<<<< HEAD
         write!(f, "[")?;
-=======
-        if let Some(idx) = idx {
-            write!(f, "comp {}[", idx)?;
-        } else {
-            write!(f, "comp[")?;
-        }
->>>>>>> 4dbdda1b
         for pos in comp
             .params()
             .iter()
