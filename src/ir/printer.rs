use super::Ctx;
use crate::{ast, ir, utils::Idx};
use itertools::{Itertools, Position};
use std::{fmt::Display, io};

/// A context capable of displaying [Idx<T>] values.
pub trait DisplayCtx<T>
where
    Self: Ctx<T>,
{
    /// Display the value
    fn display(&self, idx: Idx<T>) -> String;
}

impl DisplayCtx<ir::Expr> for ir::Component {
    fn display(&self, idx: Idx<ir::Expr>) -> String {
        self.display_expr_helper(idx, ECtx::default())
    }
}

impl DisplayCtx<ir::Prop> for ir::Component {
    fn display(&self, idx: Idx<ir::Prop>) -> String {
        self.display_prop_helper(idx, PCtx::Implies)
    }
}

impl DisplayCtx<ir::Time> for ir::Component {
    fn display(&self, idx: Idx<ir::Time>) -> String {
        let &ir::Time { event, offset } = self.get(idx);
        if let Some(off) = offset.as_concrete(self) {
            if off == 0 {
                return self.display(event);
            }
        }
        format!("{}+{}", self.display(event), self.display(offset))
    }
}

impl DisplayCtx<ir::Event> for ir::Component {
    fn display(&self, idx: Idx<ir::Event>) -> String {
        if log::log_enabled!(log::Level::Debug) {
            format!("{idx}")
        } else {
            let ev = self.get(idx);
            let ir::Info::Event { name, .. } = self.get(ev.info) else {
                unreachable!("Expccted event info")
            };
            name.to_string()
        }
    }
}

impl DisplayCtx<ir::Param> for ir::Component {
    fn display(&self, idx: ir::ParamIdx) -> String {
        if log::log_enabled!(log::Level::Debug) {
            format!("{idx}")
        } else {
            let param = self.get(idx);
            let ir::Info::Param { name, .. } = self.get(param.info) else {
                unreachable!("Expected param info");
            };
            format!("#{name}")
        }
    }
}

impl DisplayCtx<ir::Port> for ir::Component {
    fn display(&self, idx: ir::PortIdx) -> String {
        let port = self.get(idx);
        let ir::Info::Port { name, .. } = self.get(port.info) else {
            unreachable!("Expected port info")
        };
        name.to_string()
    }
}

pub struct Printer<'a> {
    /// The component being printed. Used to resolve interned values like expressions.
    ctx: &'a ir::Component,
}

impl Printer<'_> {
    fn interned<T>(
        store: &ir::Interned<T>,
        op: &str,
        indent: usize,
        f: &mut impl io::Write,
    ) -> io::Result<()>
    where
        T: Eq + std::hash::Hash + Display,
        Idx<T>: Display,
    {
        for (i, v) in store.iter() {
            writeln!(f, "{:indent$}{i} = {op} {v};", "")?;
        }
        Ok(())
    }

    fn expr(&self, e: ir::ExprIdx) -> String {
        self.ctx.display(e)
    }

    fn time(&self, t: ir::TimeIdx) -> String {
        self.ctx.display(t)
    }

    fn range(&self, r: &ir::Range) -> String {
        let ir::Range { start, end } = r;
        format!("@[{}, {}]", self.time(*start), self.time(*end))
    }

    fn liveness(&self, l: &ir::Liveness) -> String {
        let ir::Liveness { idx, len, range } = l;
        format!("for<{idx}: {}> {}", self.expr(*len), self.range(range))
    }

    fn commands(
        &self,
        cmds: &[ir::Command],
        indent: usize,
        f: &mut impl io::Write,
    ) -> io::Result<()> {
        for cmd in cmds {
            self.command(cmd, indent, f)?;
            writeln!(f)?;
        }
        Ok(())
    }

    fn access(&self, a: &ir::Access) -> String {
        let &ir::Access { port, start, end } = a;
        format!("{port}[{}..{})", self.expr(start), self.expr(end))
    }

    fn connect(
        &self,
        c: &ir::Connect,
        indent: usize,
        f: &mut impl io::Write,
    ) -> io::Result<()> {
        let ir::Connect { src, dst, .. } = c;
        write!(
            f,
            "{:indent$}{} = {};",
            "",
            self.access(dst),
            self.access(src),
        )
    }

    pub fn command(
        &self,
        c: &ir::Command,
        indent: usize,
        f: &mut impl io::Write,
    ) -> io::Result<()> {
        match c {
            ir::Command::Instance(inst) => {
                write!(f, "{:indent$}{inst};", "")
            }
            ir::Command::Invoke(inv) => {
                write!(f, "{:indent$}{inv};", "")
            }
            ir::Command::Connect(con) => self.connect(con, indent, f),
            ir::Command::ForLoop(ir::Loop {
                index,
                start,
                end,
                body,
            }) => {
                writeln!(
                    f,
                    "{:indent$}for {index} in {}..{} {{",
                    "",
                    self.expr(*start),
                    self.expr(*end)
                )?;
                self.commands(body, indent + 2, f)?;
                write!(f, "{:indent$}}}", "")
            }
            ir::Command::If(c) => {
                writeln!(f, "{:indent$}if {} {{", "", c.cond)?;
                self.commands(&c.then, indent + 2, f)?;
                writeln!(f, "{:indent$}}}", "")?;
                if !c.alt.is_empty() {
                    writeln!(f, "{:indent$}else {{", "")?;
                    self.commands(&c.alt, indent + 2, f)?;
                    writeln!(f, "{:indent$}}}", "")?;
                }
                Ok(())
            }
            ir::Command::Fact(fact) => {
                if fact.checked {
                    write!(f, "{:indent$}assert {};", "", fact.prop)
                } else {
                    write!(f, "{:indent$}assume {};", "", fact.prop)
                }
            }
        }
    }

    fn sig<F: io::Write>(
        &self,
        comp: &ir::Component,
        indent: usize,
        f: &mut F,
    ) -> io::Result<()> {
        if comp.is_ext {
            write!(f, "ext ")?;
        }
        write!(f, "comp {}[", comp.idx())?;
        for pos in comp
            .params()
            .iter()
            .filter(|(_, p)| p.is_sig_owned())
            .map(|(idx, _)| idx)
            .with_position()
        {
            match pos {
                Position::First(idx) | Position::Middle(idx) => {
                    write!(f, "{idx}, ")?
                }
                Position::Only(idx) | Position::Last(idx) => {
                    write!(f, "{idx}")?
                }
            }
        }
        write!(f, "]<")?;
        // All events are defined by the signature
        for pos in comp.events().iter().with_position() {
            match pos {
                Position::First((idx, ev)) | Position::Middle((idx, ev)) => {
                    write!(
                        f,
                        "{idx}: {}, ",
                        self.ctx.display_timesub(&ev.delay)
                    )?
                }
                Position::Only((idx, ev)) | Position::Last((idx, ev)) => {
                    write!(f, "{idx}: {}", self.ctx.display_timesub(&ev.delay))?
                }
            }
        }
        writeln!(f, ">(")?;
        let print_port = |port: &Position<(ir::PortIdx, &ir::Port)>,
                          f: &mut F| match port {
            Position::First((idx, port)) | Position::Middle((idx, port)) => {
                writeln!(
                    f,
                    "{:indent$}{idx}: {} {},",
                    "",
                    self.liveness(&port.live),
                    self.expr(port.width),
                    indent = indent + 2
                )
            }
            Position::Only((idx, port)) | Position::Last((idx, port)) => {
                writeln!(
                    f,
                    "{:indent$}{idx}: {} {}",
                    "",
                    self.liveness(&port.live),
                    self.expr(port.width),
                    indent = indent + 2
                )
            }
        };
        // Print input ports first. The direction is reversed when they are
        // bound in the body.
        for pos in comp
            .ports()
            .iter()
            .filter(|(_, port)| port.is_sig_in())
            .with_position()
        {
            print_port(&pos, f)?;
        }

        writeln!(f, ") -> (")?;
        for pos in comp
            .ports()
            .iter()
            .filter(|(_, port)| port.is_sig_out())
            .with_position()
        {
            print_port(&pos, f)?;
        }
        writeln!(f, ") {{")
    }

    fn local_param(
        idx: ir::ParamIdx,
        param: &ir::Param,
        indent: usize,
        c: &ir::Component,
        f: &mut impl io::Write,
    ) -> io::Result<()> {
        if !param.is_sig_owned() {
            let &ir::Param { info, .. } = c.get(idx);
            let ir::Info::Param { name, .. } = c.get(info) else {
                unreachable!("Expected param info");
            };
            writeln!(f, "{:indent$}{idx} = param {param}; // {name}", "",)?;
        }
        Ok(())
    }

    fn local_port(
        &self,
        idx: ir::PortIdx,
        port: &ir::Port,
        indent: usize,
        f: &mut impl io::Write,
    ) -> io::Result<()> {
        let ir::Port {
            owner, width, live, ..
        } = port;
        match &owner {
            ir::PortOwner::Sig { .. } => Ok(()),
            ir::PortOwner::Inv { dir, .. } => {
                writeln!(
                    f,
                    "{:indent$}{idx}: bundle({dir}) {} {};",
                    "",
                    self.liveness(live),
                    self.expr(*width),
                )
            }
            ir::PortOwner::Local => {
                writeln!(
                    f,
                    "{:indent$}{idx} = bundle {} {};",
                    "",
                    self.liveness(live),
                    self.expr(*width),
                )
            }
        }
    }

    pub fn instance(
        ctx: &ir::Component,
        idx: ir::InstIdx,
        inst: &ir::Instance,
        indent: usize,
        f: &mut impl io::Write,
    ) -> io::Result<()> {
        write!(f, "{:indent$}{idx} = instance ", "")?;
        let ir::Instance { comp, params, .. } = inst;
        write!(f, "{}[", comp)?;
        for (i, param) in params.iter().enumerate() {
            if i != 0 {
                write!(f, ", ")?;
            }
            write!(f, "{}", ctx.display(*param))?;
        }
        writeln!(f, "];")
    }

    pub fn invoke(
        idx: ir::InvIdx,
        c: &ir::Invoke,
        indent: usize,
        f: &mut impl io::Write,
    ) -> io::Result<()> {
<<<<<<< HEAD
        let ir::Invoke { inst, ports, .. } = c;
=======
        let ir::Invoke {
            inst,
            ports,
            events,
        } = c;
>>>>>>> aba455f9

        writeln!(
            f,
            "{:indent$}{idx}, {ports} = invoke {inst}<{events}>;",
            "",
            ports = ports.iter().map(|p| format!("{p}")).join(", "),
            events = events.iter().map(|e| format!("{}", e.delay)).join(", ")
        )?;

        Ok(())
    }

    pub fn comp(ctx: &ir::Component, f: &mut impl io::Write) -> io::Result<()> {
        let printer = ir::Printer { ctx };
        printer.sig(ctx, 0, f)?;
        for (idx, param) in ctx.params().iter() {
            Printer::local_param(idx, param, 2, ctx, f)?;
        }
        // If debugging is enabled, show the low-level representation of the
        // component's interned values.
        if log::log_enabled!(log::Level::Debug) {
            Printer::interned(ctx.exprs(), "expr", 2, f)?;
            Printer::interned(ctx.times(), "time", 2, f)?;
            Printer::interned(ctx.props(), "prop", 2, f)?;
        }
        for (idx, port) in ctx.ports().iter() {
            printer.local_port(idx, port, 2, f)?;
        }
        for (idx, instance) in ctx.instances().iter() {
            Printer::instance(ctx, idx, instance, 2, f)?;
        }
        for (idx, invoke) in ctx.invocations().iter() {
            Printer::invoke(idx, invoke, 2, f)?;
        }
        writeln!(f, "control:")?;
        printer.commands(&ctx.cmds, 2, f)?;
        writeln!(f, "}}")
    }

    /// Get a string representation of a component
    pub fn comp_str(c: &ir::Component) -> String {
        let mut buf = Vec::new();
        Printer::comp(c, &mut buf).unwrap();
        String::from_utf8(buf).unwrap()
    }

    pub fn context(
        ctx: &ir::Context,
        f: &mut impl io::Write,
    ) -> io::Result<()> {
        for (_, comp) in ctx.comps.iter() {
            Printer::comp(comp, f)?
        }
        Ok(())
    }
}

// ========= Pretty printing for expressions and propositions =========

#[derive(Default, Clone, Copy, Debug, PartialEq, Eq)]
/// Track the current context within an expression for pretty printing
enum ECtx {
    #[default]
    /// Inside an addition priority expression (+ or -)
    Add,
    /// Substraction priority expression (-)
    Sub,
    /// Inside an multiplication priority expression (* or / or %)
    Mul,
}

impl From<ast::Op> for ECtx {
    fn from(op: ast::Op) -> Self {
        match op {
            ast::Op::Add => ECtx::Add,
            ast::Op::Sub => ECtx::Sub,
            ast::Op::Mul | ast::Op::Div | ast::Op::Mod => ECtx::Mul,
        }
    }
}

// Ordering for expression printing context.
// If `self > other`, then that means that `self` binds tigher than `other`.
impl Ord for ECtx {
    fn cmp(&self, other: &Self) -> std::cmp::Ordering {
        use std::cmp::Ordering::*;
        match (self, other) {
            // Mults are next
            (ECtx::Mul, ECtx::Mul) => Equal,
            (ECtx::Mul, _) => Greater,
            // Subs are next
            (ECtx::Sub, ECtx::Sub) => Equal,
            (ECtx::Sub, ECtx::Mul) => Less,
            (ECtx::Sub, _) => Greater,
            // Adds are last
            (ECtx::Add, ECtx::Add) => Equal,
            (ECtx::Add, _) => Less,
        }
    }
}

impl PartialOrd for ECtx {
    fn partial_cmp(&self, other: &Self) -> Option<std::cmp::Ordering> {
        Some(self.cmp(other))
    }
}

#[derive(Clone, Copy, Debug, PartialEq, Eq)]
/// Context to track proposition bindings
enum PCtx {
    Not,
    Cmp,
    And,
    Or,
    Implies,
}

impl Ord for PCtx {
    fn cmp(&self, other: &Self) -> std::cmp::Ordering {
        use std::cmp::Ordering::*;
        use PCtx::*;
        match (self, other) {
            // Negations
            (Not, Not) => Equal,
            (Not, _) => Greater,
            // Comparisons
            (Cmp, Cmp) => Equal,
            (Cmp, Not) => Less,
            (Cmp, _) => Greater,
            // Conjunctions
            (And, And) => Equal,
            (And, Not | Cmp) => Less,
            (And, _) => Greater,
            // Disjunctions
            (Or, Or) => Equal,
            (Or, Not | And | Cmp) => Less,
            (Or, _) => Greater,
            // Implications
            (Implies, Implies) => Equal,
            (Implies, _) => Less,
        }
    }
}

impl PartialOrd for PCtx {
    fn partial_cmp(&self, other: &Self) -> Option<std::cmp::Ordering> {
        Some(self.cmp(other))
    }
}

/// Implement methods to display various values bound by the component
impl ir::Component {
    fn display_expr_helper(&self, expr: ir::ExprIdx, ctx: ECtx) -> String {
        match self.get(expr) {
            ir::Expr::Param(p) => self.display(*p),
            ir::Expr::Concrete(n) => format!("{n}"),
            ir::Expr::Bin { op, lhs, rhs } => {
                let inner = ECtx::from(*op);
                let left = self.display_expr_helper(*lhs, inner);
                let right = self.display_expr_helper(*rhs, inner);
                // If context binds more tightly than the inner operator,
                // wrap the inner expression in parens.
                if ctx > inner {
                    format!("({}{}{})", left, op, right)
                } else {
                    format!("{}{}{}", left, op, right)
                }
            }
            ir::Expr::Fn { op, args } => {
                let fn_str = match op {
                    ast::UnFn::Pow2 => "pow2",
                    ast::UnFn::Log2 => "log2",
                };
                format!(
                    "{fn_str}({args})",
                    args = args
                        .iter()
                        .map(|a| self.display_expr_helper(*a, ECtx::default()))
                        .join(", ")
                )
            }
        }
    }

    fn display_cmp<T>(
        &self,
        cmp: &ir::CmpOp<T>,
        ctx: PCtx,
        print_base: impl Fn(T) -> String,
    ) -> String
    where
        T: Clone,
    {
        let ir::CmpOp { op, lhs, rhs } = cmp;
        let l = print_base(lhs.clone());
        let r = print_base(rhs.clone());
        if ctx > PCtx::Cmp {
            format!("({} {} {})", l, op, r)
        } else {
            format!("{} {} {}", l, op, r)
        }
    }

    fn display_prop_helper(&self, prop: ir::PropIdx, ctx: PCtx) -> String {
        match self.get(prop) {
            ir::Prop::True => "true".to_string(),
            ir::Prop::False => "false".to_string(),
            ir::Prop::Cmp(c) => self.display_cmp(c, ctx, |e| self.display(e)),
            ir::Prop::TimeCmp(cmp) => {
                self.display_cmp(cmp, ctx, |t| self.display(t))
            }
            ir::Prop::TimeSubCmp(cmp) => {
                self.display_cmp(cmp, ctx, |t| self.display_timesub(&t))
            }
            ir::Prop::Not(p) => {
                format!("!{}", self.display_prop_helper(*p, PCtx::Not))
            }
            ir::Prop::And(l, r) => {
                let inner = PCtx::And;
                let l = self.display_prop_helper(*l, inner);
                let r = self.display_prop_helper(*r, inner);
                if inner < ctx {
                    format!("({} & {})", l, r)
                } else {
                    format!("{} & {}", l, r)
                }
            }
            ir::Prop::Or(l, r) => {
                let inner = PCtx::Or;
                let l = self.display_prop_helper(*l, inner);
                let r = self.display_prop_helper(*r, inner);
                if inner < ctx {
                    format!("({} | {})", l, r)
                } else {
                    format!("{} | {}", l, r)
                }
            }
            ir::Prop::Implies(l, r) => {
                let inner = PCtx::Implies;
                let l = self.display_prop_helper(*l, inner);
                let r = self.display_prop_helper(*r, inner);
                if inner < ctx {
                    format!("({} => {})", l, r)
                } else {
                    format!("{} => {}", l, r)
                }
            }
        }
    }

    /// Display a [super::TimeSub] expression in surface-level syntax
    pub fn display_timesub(&self, ts: &ir::TimeSub) -> String {
        match ts {
            ir::TimeSub::Unit(e) => self.display(*e),
            ir::TimeSub::Sym { l, r } => {
                format!("|{} - {}|", self.display(*l), self.display(*r))
            }
        }
    }

    /// Surface-level visualization for a range
    pub fn display_range(&self, r: &ir::Range) -> String {
        format!("@[{}, {}]", self.display(r.start), self.display(r.end))
    }
}<|MERGE_RESOLUTION|>--- conflicted
+++ resolved
@@ -363,15 +363,12 @@
         indent: usize,
         f: &mut impl io::Write,
     ) -> io::Result<()> {
-<<<<<<< HEAD
-        let ir::Invoke { inst, ports, .. } = c;
-=======
         let ir::Invoke {
             inst,
             ports,
             events,
+            ..
         } = c;
->>>>>>> aba455f9
 
         writeln!(
             f,
