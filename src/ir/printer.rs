--- conflicted
+++ resolved
@@ -91,18 +91,10 @@
 impl DisplayCtx<ir::Port> for ir::Component {
     fn display(&self, idx: ir::PortIdx) -> String {
         let port = self.get(idx);
-<<<<<<< HEAD
-        let ir::Info::Port { name, .. } = self.get(port.info) else {
-            unreachable!("Expected port info")
-        };
-
-        let name = format!("{idx}({name})");
-=======
         let name = self
             .get(port.info)
             .as_port()
-            .map_or(format!("{idx}"), |p| format!("{}", p.name));
->>>>>>> 40c78ba3
+            .map_or(format!("{idx}"), |p| format!("{idx}({})", p.name));
         match port.owner {
             ir::PortOwner::Local | ir::PortOwner::Sig { .. } => name,
             ir::PortOwner::Inv { inv, .. } => {
