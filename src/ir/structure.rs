--- conflicted
+++ resolved
@@ -113,20 +113,19 @@
 }
 
 impl Direction {
-<<<<<<< HEAD
     pub fn is_out(&self) -> bool {
         matches!(self, Direction::Out)
     }
 
     pub fn is_in(&self) -> bool {
         matches!(self, Direction::In)
-=======
+    }
+
     pub fn reverse(&self) -> Self {
         match self {
             Direction::In => Direction::Out,
             Direction::Out => Direction::In,
         }
->>>>>>> c89b744d
     }
 }
 
