--- conflicted
+++ resolved
@@ -214,12 +214,7 @@
             [(live.idx, live.idx.expr(ctx).add(self.start, ctx))]
         };
 
-<<<<<<< HEAD
-        let range =
-            Subst::new(live.range, &Bind::new(binding.to_vec())).apply(ctx);
-=======
         let range = Subst::new(live.range, &Bind::new(binding)).apply(ctx);
->>>>>>> 4dbdda1b
         // Shrink the bundle type based on the access
         let len = self.end.sub(self.start, ctx);
         Liveness {
