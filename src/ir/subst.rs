--- conflicted
+++ resolved
@@ -3,13 +3,8 @@
 pub struct Bind<K: Eq, V>(Vec<(K, V)>);
 
 impl<K: Eq, V> Bind<K, V> {
-<<<<<<< HEAD
-    pub fn new(bind: Vec<(K, V)>) -> Self {
-        Self(bind)
-=======
     pub fn new(bind: impl IntoIterator<Item = (K, V)>) -> Self {
         Self(bind.into_iter().collect())
->>>>>>> 4dbdda1b
     }
 }
 
