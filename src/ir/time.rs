use super::{
<<<<<<< HEAD
    Component, Ctx, EventIdx, Expr, ExprIdx, Foldable, ParamIdx, TimeIdx,
=======
    AddCtx, CmpOp, Component, Ctx, EventIdx, Expr, ExprIdx, Foldable, ParamIdx,
    Prop, PropIdx, TimeIdx,
>>>>>>> a81d03b7
};
use std::fmt::{self, Display};

#[derive(PartialEq, Eq, Hash, Clone)]
/// A temporal event. Represents an offset from the start of the event.
pub struct Time {
    pub event: EventIdx,
    pub offset: ExprIdx,
}

impl Display for Time {
    fn fmt(&self, f: &mut fmt::Formatter<'_>) -> fmt::Result {
        write!(f, "{}+{}", self.event, self.offset)
    }
}

impl TimeIdx {
    /// Construct a [TimeSub] by subtracting two time expressions
    pub fn sub<C>(self, other: TimeIdx, ctx: &mut C) -> TimeSub
    where
        C: Ctx<Time> + AddCtx<Expr>,
    {
        let l = ctx.get(self);
        let r = ctx.get(other);
        if l.event == r.event {
            TimeSub::Unit(l.offset.sub(r.offset, ctx))
        } else {
            TimeSub::Sym { l: self, r: other }
        }
    }

    pub fn event(self, ctx: &impl Ctx<Time>) -> EventIdx {
        let time = ctx.get(self);
        time.event
    }
<<<<<<< HEAD
=======

    pub fn lte<C>(self, other: TimeIdx, ctx: &mut C) -> PropIdx
    where
        C: AddCtx<Expr> + AddCtx<Prop>,
    {
        ctx.add(Prop::TimeCmp(CmpOp::lte(self, other)))
    }

    pub fn lt<C>(self, other: TimeIdx, ctx: &mut C) -> PropIdx
    where
        C: AddCtx<Expr> + AddCtx<Prop>,
    {
        ctx.add(Prop::TimeCmp(CmpOp::lt(self, other)))
    }

    pub fn gt<C>(self, other: TimeIdx, ctx: &mut C) -> PropIdx
    where
        C: AddCtx<Expr> + AddCtx<Prop>,
    {
        ctx.add(Prop::TimeCmp(CmpOp::gt(self, other)))
    }

    pub fn gte<C>(self, other: TimeIdx, ctx: &mut C) -> PropIdx
    where
        C: AddCtx<Expr> + AddCtx<Prop>,
    {
        ctx.add(Prop::TimeCmp(CmpOp::gte(self, other)))
    }
>>>>>>> a81d03b7
}

#[derive(PartialEq, Eq, Hash, Clone)]
/// Represents the difference between two events.
pub enum TimeSub {
    /// Concrete difference between two time expressions
    Unit(ExprIdx),
    /// Symbolic difference between two time expressions
    Sym { l: TimeIdx, r: TimeIdx },
}

impl From<ExprIdx> for TimeSub {
    fn from(e: ExprIdx) -> Self {
        TimeSub::Unit(e)
    }
}

impl Display for TimeSub {
    fn fmt(&self, f: &mut fmt::Formatter<'_>) -> fmt::Result {
        match self {
            TimeSub::Unit(e) => write!(f, "{}", e),
            TimeSub::Sym { l, r } => write!(f, "{}-{}", l, r),
        }
    }
}

impl Foldable<ParamIdx, ExprIdx> for TimeSub {
    type Context = Component;

    fn fold_with<F>(&self, ctx: &mut Self::Context, subst_fn: &mut F) -> Self
    where
        F: FnMut(ParamIdx) -> Option<ExprIdx>,
    {
        match self {
            TimeSub::Unit(e) => TimeSub::Unit(e.fold_with(ctx, subst_fn)),
            TimeSub::Sym { l, r } => TimeSub::Sym {
                l: l.fold_with(ctx, subst_fn),
                r: r.fold_with(ctx, subst_fn),
            },
        }
    }
}<|MERGE_RESOLUTION|>--- conflicted
+++ resolved
@@ -1,10 +1,6 @@
 use super::{
-<<<<<<< HEAD
-    Component, Ctx, EventIdx, Expr, ExprIdx, Foldable, ParamIdx, TimeIdx,
-=======
-    AddCtx, CmpOp, Component, Ctx, EventIdx, Expr, ExprIdx, Foldable, ParamIdx,
-    Prop, PropIdx, TimeIdx,
->>>>>>> a81d03b7
+    AddCtx, Component, Ctx, EventIdx, Expr, ExprIdx, Foldable, ParamIdx,
+    TimeIdx,
 };
 use std::fmt::{self, Display};
 
@@ -40,37 +36,6 @@
         let time = ctx.get(self);
         time.event
     }
-<<<<<<< HEAD
-=======
-
-    pub fn lte<C>(self, other: TimeIdx, ctx: &mut C) -> PropIdx
-    where
-        C: AddCtx<Expr> + AddCtx<Prop>,
-    {
-        ctx.add(Prop::TimeCmp(CmpOp::lte(self, other)))
-    }
-
-    pub fn lt<C>(self, other: TimeIdx, ctx: &mut C) -> PropIdx
-    where
-        C: AddCtx<Expr> + AddCtx<Prop>,
-    {
-        ctx.add(Prop::TimeCmp(CmpOp::lt(self, other)))
-    }
-
-    pub fn gt<C>(self, other: TimeIdx, ctx: &mut C) -> PropIdx
-    where
-        C: AddCtx<Expr> + AddCtx<Prop>,
-    {
-        ctx.add(Prop::TimeCmp(CmpOp::gt(self, other)))
-    }
-
-    pub fn gte<C>(self, other: TimeIdx, ctx: &mut C) -> PropIdx
-    where
-        C: AddCtx<Expr> + AddCtx<Prop>,
-    {
-        ctx.add(Prop::TimeCmp(CmpOp::gte(self, other)))
-    }
->>>>>>> a81d03b7
 }
 
 #[derive(PartialEq, Eq, Hash, Clone)]
