--- conflicted
+++ resolved
@@ -118,7 +118,10 @@
 }
 
 impl Visitor for Assume {
-<<<<<<< HEAD
+    fn name() -> &'static str {
+        "add-assume"
+    }
+
     fn fact(
         &mut self,
         f: &mut ir::Fact,
@@ -126,13 +129,6 @@
         ctx: &mut ir::Context,
     ) -> Action {
         let comp = ctx.get_mut(idx);
-=======
-    fn name() -> &'static str {
-        "add-assume"
-    }
-
-    fn fact(&mut self, f: &mut ir::Fact, comp: &mut ir::Component) -> Action {
->>>>>>> 8825f36c
         if f.is_assume() {
             Action::AddBefore(
                 Assume::prop(f.prop, comp)
