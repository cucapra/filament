--- conflicted
+++ resolved
@@ -193,19 +193,13 @@
             }
         );
 
-<<<<<<< HEAD
-=======
         self.func_map = Default::default();
 
->>>>>>> 82dd08c1
         sol_fn!(Pow2(is) -> is);
         sol_fn!(Log2(is) -> is);
         sol_fn!(SinB(is, is) -> is);
         sol_fn!(CosB(is, is) -> is);
-<<<<<<< HEAD
         sol_fn!(BitRev(is, is) -> is);
-=======
->>>>>>> 82dd08c1
     }
 
     /// Get bindings for the provided parameters in a model.
