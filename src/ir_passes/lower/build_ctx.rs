use super::fsm::{FsmBind, FsmType};
use super::utils::{cell_to_port_def, comp_name, interface_name, port_name};
use super::Fsm;
use crate::ir::DenseIndexInfo;
use crate::ir::{self, Ctx};
use calyx_ir::{self as calyx, RRC};
use itertools::Itertools;
use std::{collections::HashMap, rc::Rc};

#[derive(Default)]
/// Bindings associated with the current compilation context
pub(super) struct Binding {
    // Component signatures
    comps: HashMap<ir::CompIdx, RRC<calyx::Cell>>,
    /// Mapping to the component representing FSM with particular number of states
    pub fsm_comps: FsmBind,
}

impl Binding {
    /// Inserts a [calyx::Cell] into the binding
    pub fn insert(&mut self, name: ir::CompIdx, sig: RRC<calyx::Cell>) {
        self.comps.insert(name, sig);
    }

    /// Gets a [calyx::Cell]'s signature from an [ir::CompIdx]
    pub fn get(&self, idx: &ir::CompIdx) -> Option<Vec<calyx::PortDef<u64>>> {
        self.comps.get(idx).map(cell_to_port_def)
    }
}

/// Contains the context needed to compile a component.
pub(super) struct BuildCtx<'a> {
    pub builder: calyx::Builder<'a>,
    pub binding: &'a mut Binding,
    pub comp: &'a ir::Component,
    ctx: &'a ir::Context,
    lib: &'a calyx::LibrarySignatures,
<<<<<<< HEAD
    /// Disable generation of slow FSMs
    disable_slow_fsms: bool,
=======
    /// Enable generation of slow FSMs
    enable_slow_fsms: bool,
>>>>>>> f45a5698
    /// Enable debug naming generation
    debug: bool,
    /// Mapping from events to the FSM that reify them.
    fsms: HashMap<ir::EventIdx, Fsm>,
    /// Mapping from [ir::InstIdx]s to the calyx cell instantiated.
    instances: DenseIndexInfo<ir::Instance, RRC<calyx::Cell>>,
    /// Mapping from [ir::InstIdx]s to a reference of the calyx cell instantiated/invoked
    invokes: DenseIndexInfo<ir::Invoke, RRC<calyx::Cell>>,
}

impl<'a> BuildCtx<'a> {
    pub fn new(
        ctx: &'a ir::Context,
        idx: ir::CompIdx,
        binding: &'a mut Binding,
<<<<<<< HEAD
        disable_slow_fsms: bool,
=======
        enable_slow_fsms: bool,
>>>>>>> f45a5698
        debug: bool,
        builder: calyx::Builder<'a>,
        lib: &'a calyx::LibrarySignatures,
    ) -> Self {
        BuildCtx {
            ctx,
<<<<<<< HEAD
            disable_slow_fsms,
=======
            enable_slow_fsms,
>>>>>>> f45a5698
            debug,
            comp: ctx.get(idx),
            binding,
            builder,
            lib,
            instances: DenseIndexInfo::default(),
            invokes: DenseIndexInfo::default(),
            fsms: HashMap::new(),
        }
    }

    /// Adds an instance to the component
    pub fn add_instance(&mut self, idx: ir::InstIdx) {
        let inst = self.comp.get(idx);
        // generate a unique name for this instance
        let inst_name = format!("inst{}", idx.get());
        let comp_name = comp_name(inst.comp, self.ctx);

        let cell = if let Some(sig) = self.binding.get(&inst.comp) {
            // this component has is in the binding signature (it has been compiled and is non-primitive)
            self.builder.add_component(
                inst_name, // non-primitive component
                comp_name, sig,
            )
        } else {
            // this instance must be referring to a primitive, so we add one to the component

            // gets the parameters of this instance as concrete numbers
            let conc_bind = inst
                .params
                .iter()
                .map(|v| v.concrete(self.comp))
                .collect_vec();
            self.builder.add_primitive(inst_name, comp_name, &conc_bind)
        };

        cell.borrow_mut()
            .attributes
            .insert(calyx::BoolAttr::Data, 1);

        // add this instance to the instance mapping
        self.instances.push(idx, cell);
    }

    /// Adds an invocation to the component
    pub fn add_invoke(&mut self, invidx: ir::InvIdx) {
        let inv = self.comp.get(invidx);

        // Gets a reference to the instance being invoked
        let cell = &self.instances[inv.inst];

        // loop through the event bindings defined in the instance and connect them to the corresponding fsms.
        for eb in inv.events.iter() {
            // If there is no interface port, no binding necessary
            if let Some(dst) = eb.base.apply(
                |ev: ir::EventIdx, comp: &ir::Component| {
                    interface_name(ev, comp, self.debug)
                },
                self.ctx,
            ) {
                let ir::EventBind { arg: time, .. } = eb;

                // gets the interface port from the signature of the instance
                let dst = cell.borrow().get(dst);

                let time = self.comp.get(*time);
                let offset = time.offset.concrete(self.comp);
                // finds the corresponding port on the fsm of the referenced event
                let src = self.fsms.get(&time.event).unwrap().range_guard(
                    &mut self.builder,
                    offset,
                    offset + 1,
                );

                let c = self.builder.add_constant(1, 1);

                // builds the assignment `dst = src ? 1'd1;`
                let assign = self.builder.build_assignment(
                    dst,
                    c.borrow().get("out"),
                    src,
                );
                self.builder.component.continuous_assignments.push(assign);
            }
        }

        // add a copy of the instance pointer to the invoke mapping
        self.invokes.push(invidx, Rc::clone(cell));
    }

    /// Converts an interval to a guard expression with the appropriate FSM
    /// Returns no guard if the related event has no interface port.
    pub fn compile_range(
        &mut self,
        range: &ir::Range,
    ) -> calyx::Guard<calyx::Nothing> {
        let start = self.comp.get(range.start);
        let end = self.comp.get(range.end);

        assert!(
            start.event == end.event,
            "Range `{}` cannot be represented as a simple offset",
            self.comp.display_range(range)
        );

        let ev = start.event;

        // Don't generate a guard if there is no interface port
        if !self.comp.get(ev).has_interface {
            return calyx::Guard::True;
        }

        // return a guard that is active whenever from for all states from `start..end`
        let fsm = self.fsms.get(&ev).unwrap();
        fsm.range_guard(
            &mut self.builder,
            start.offset.concrete(self.comp),
            end.offset.concrete(self.comp),
        )
    }

    /// Compiles an [ir::Port], returning the proper guard if present.
    pub fn compile_port(
        &mut self,
        idx: ir::PortIdx,
    ) -> (RRC<calyx::Port>, calyx::Guard<calyx::Nothing>) {
        let port = self.comp.get(idx);

        let name = port_name(idx, self.ctx, self.comp, self.debug);

        let guard = self.compile_range(&port.live.range);
        let cell = match port.owner {
            ir::PortOwner::Sig { .. } => {
                self.builder.component.signature.borrow()
            }
            ir::PortOwner::Inv { inv, .. } => self.invokes[inv].borrow(),
            ir::PortOwner::Local => {
                unreachable!("Local ports should have been eliminated.")
            }
        };
        (cell.get(name), guard)
    }

    /// Compiles an [ir::Connect] by building the port assignments in calyx
    pub fn compile_connect(&mut self, con: &ir::Connect) {
        let ir::Connect { dst, src, .. } = con;

        assert!(
            src.is_port(self.comp),
            "Bundles should have been compiled away."
        );

        assert!(
            dst.is_port(self.comp),
            "Bundles should have been compiled away."
        );

        log::debug!(
            "Compiling connect: {}",
            ir::Printer::new(self.comp).connect_str(con)
        );

        // ignores the guard of the destination (bind check already verifies that it is available for at least as long as src)
        let (dst, _) = self.compile_port(dst.port);
        let (src, g) = self.compile_port(src.port);
        let assign = self.builder.build_assignment(dst, src, g);
        self.builder.component.continuous_assignments.push(assign);
    }

    /// Attempts to declare an fsm component (if not already declared) in the [Binding] stored by this [BuildCtx]
    /// and creates an [Fsm] from this [calyx::Component] FSM and stores it in the [BuildCtx]
    pub fn insert_fsm(&mut self, event: ir::EventIdx, states: u64) {
        let evt = self.comp.get(event);
        // Construct an fsm iff the event is connected to an interface port
        if evt.has_interface {
            let ir::TimeSub::Unit(delay) = evt.delay else {
                self.comp.internal_error("Non-unit delays should have been compiled away.");
            };
            let delay = delay.concrete(self.comp);
            let typ = FsmType::new(states, delay, self.disable_slow_fsms);
            self.implement_fsm(&typ);

            // Construct the FSM
            let fsm = Fsm::new(event, typ, self, self.debug);
            self.fsms.insert(event, fsm);
        }
    }

    /// Creates a [calyx::Component] representing an FSM that supports a given number of states and delay.
    /// Adds component to the [Binding] held by this component.
    fn implement_fsm(&mut self, typ: &super::FsmType) {
        self.binding.fsm_comps.add(typ, self.lib);
    }
}<|MERGE_RESOLUTION|>--- conflicted
+++ resolved
@@ -35,13 +35,8 @@
     pub comp: &'a ir::Component,
     ctx: &'a ir::Context,
     lib: &'a calyx::LibrarySignatures,
-<<<<<<< HEAD
     /// Disable generation of slow FSMs
     disable_slow_fsms: bool,
-=======
-    /// Enable generation of slow FSMs
-    enable_slow_fsms: bool,
->>>>>>> f45a5698
     /// Enable debug naming generation
     debug: bool,
     /// Mapping from events to the FSM that reify them.
@@ -57,22 +52,14 @@
         ctx: &'a ir::Context,
         idx: ir::CompIdx,
         binding: &'a mut Binding,
-<<<<<<< HEAD
         disable_slow_fsms: bool,
-=======
-        enable_slow_fsms: bool,
->>>>>>> f45a5698
         debug: bool,
         builder: calyx::Builder<'a>,
         lib: &'a calyx::LibrarySignatures,
     ) -> Self {
         BuildCtx {
             ctx,
-<<<<<<< HEAD
             disable_slow_fsms,
-=======
-            enable_slow_fsms,
->>>>>>> f45a5698
             debug,
             comp: ctx.get(idx),
             binding,
