--- conflicted
+++ resolved
@@ -35,17 +35,10 @@
     pub comp: &'a ir::Component,
     ctx: &'a ir::Context,
     lib: &'a calyx::LibrarySignatures,
-<<<<<<< HEAD
     /// Disable generation of slow FSMs
     disable_slow_fsms: bool,
-    /// Enable debug naming generation
-    debug: bool,
-=======
-    /// Enable generation of slow FSMs
-    enable_slow_fsms: bool,
     /// Helper to generate names
     ng: &'a NameGenerator,
->>>>>>> 7e6329e3
     /// Mapping from events to the FSM that reify them.
     fsms: HashMap<ir::EventIdx, Fsm>,
     /// Mapping from [ir::InstIdx]s to the calyx cell instantiated.
@@ -59,25 +52,15 @@
         ctx: &'a ir::Context,
         idx: ir::CompIdx,
         binding: &'a mut Binding,
-<<<<<<< HEAD
         disable_slow_fsms: bool,
-        debug: bool,
-=======
-        enable_slow_fsms: bool,
         ng: &'a NameGenerator,
->>>>>>> 7e6329e3
         builder: calyx::Builder<'a>,
         lib: &'a calyx::LibrarySignatures,
     ) -> Self {
         BuildCtx {
             ctx,
-<<<<<<< HEAD
             disable_slow_fsms,
-            debug,
-=======
-            enable_slow_fsms,
             ng,
->>>>>>> 7e6329e3
             comp: ctx.get(idx),
             binding,
             builder,
@@ -133,11 +116,7 @@
             // If there is no interface port, no binding necessary
             if let Some(dst) = eb.base.apply(
                 |ev: ir::EventIdx, comp: &ir::Component| {
-<<<<<<< HEAD
-                    interface_name(ev, comp, self.debug)
-=======
                     self.ng.interface_name(ev, comp)
->>>>>>> 7e6329e3
                 },
                 self.ctx,
             ) {
@@ -209,11 +188,7 @@
     ) -> (RRC<calyx::Port>, calyx::Guard<calyx::Nothing>) {
         let port = self.comp.get(idx);
 
-<<<<<<< HEAD
-        let name = port_name(idx, self.ctx, self.comp, self.debug);
-=======
         let name = self.ng.port_name(idx, self.ctx, self.comp);
->>>>>>> 7e6329e3
 
         let guard = self.compile_range(&port.live.range);
         let cell = match port.owner {
@@ -268,11 +243,7 @@
             self.implement_fsm(&typ);
 
             // Construct the FSM
-<<<<<<< HEAD
-            let fsm = Fsm::new(event, typ, self, self.debug);
-=======
             let fsm = Fsm::new(event, typ, self, self.ng);
->>>>>>> 7e6329e3
             self.fsms.insert(event, fsm);
         }
     }
