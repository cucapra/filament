use super::{
    build_ctx::{Binding, BuildCtx},
    max_states,
    utils::{NameGenerator, INTERFACE_PORTS},
};
use crate::ir::{self, Ctx, Traversal};
use calyx_frontend as frontend;
use calyx_ir as calyx;
use calyx_utils::CalyxResult;
use std::{collections::HashSet, convert::identity, path::PathBuf, rc::Rc};

#[derive(Default)]
/// Compiles Filament directly into Calyx
/// Generates FSMs for each event (with an interface port)
pub struct Compile;

impl Compile {
    /// Compiles a port into a [calyx::PortDef].
    /// Panics if the port is not a signature port.
    fn port_def<CW, WT>(
        ctx: &ir::Context,
        comp: &ir::Component,
        port: ir::PortIdx,
        width_transform: WT, // Function thattransforms an [ir::ExprIdx] into a [CW] type
<<<<<<< HEAD
        debug: bool,
=======
        name_gen: &NameGenerator,
>>>>>>> 7e6329e3
    ) -> calyx::PortDef<CW>
    where
        WT: Fn(ir::ExprIdx, &ir::Component) -> CW,
    {
        let raw_port = comp.get(port);

        let ir::PortOwner::Sig { dir, .. } = &raw_port.owner else {
            unreachable!("Attempting to compile non-signature port as port definition.")
        };

        // adds the `@data` attribute to the port
        let mut attributes = calyx::Attributes::default();
        attributes.insert(calyx::BoolAttr::Data, 1);

        calyx::PortDef {
<<<<<<< HEAD
            name: port_name(port, ctx, comp, debug).into(),
=======
            name: name_gen.port_name(port, ctx, comp).into(),
>>>>>>> 7e6329e3
            width: width_transform(comp.get(port).width, comp),
            direction: match dir.reverse() {
                ir::Direction::In => calyx::Direction::Input,
                ir::Direction::Out => calyx::Direction::Output,
            },
            attributes,
        }
    }

    /// Compiles a list of ports into a [calyx::PortDef].
    fn ports<CW, WFU, WT>(
        ctx: &ir::Context,
        comp: &ir::Component,
        width_from_u64: WFU, // Function that returns a CW type from a u64
        width_transform: WT, // Function that transforms an [ir::ExprIdx] into a [CW] type
<<<<<<< HEAD
        debug: bool,
=======
        name_gen: &NameGenerator,
>>>>>>> 7e6329e3
    ) -> Vec<calyx::PortDef<CW>>
    where
        WFU: Fn(u64) -> CW,
        WT: Fn(ir::ExprIdx, &ir::Component) -> CW,
    {
        let mut ports: Vec<_> = comp
            // the initial list of ports.
            .ports()
            .idx_iter()
            .filter(|idx| comp.get(*idx).is_sig())
            .map(|idx| {
<<<<<<< HEAD
                Compile::port_def(ctx, comp, idx, &width_transform, debug)
=======
                Compile::port_def(ctx, comp, idx, &width_transform, name_gen)
>>>>>>> 7e6329e3
            })
            .chain(
                // adds unannotated ports to the list of ports
                comp.unannotated_ports.iter().map(|(name, width)| {
                    calyx::PortDef {
                        name: name.as_ref().into(),
                        width: width_from_u64(*width),
                        direction: calyx::Direction::Input,
                        attributes: calyx::Attributes::default(),
                    }
                }),
            )
            .chain(
                // adds interface ports to the list of ports
                comp.events()
                    .idx_iter()
<<<<<<< HEAD
                    .filter_map(|idx| interface_name(idx, comp, debug))
=======
                    .filter_map(|idx| name_gen.interface_name(idx, comp))
>>>>>>> 7e6329e3
                    .map(|name| calyx::PortDef {
                        name: name.into(),
                        width: width_from_u64(1),
                        direction: calyx::Direction::Input,
                        // adds the `@fil_event` attribute to the port
                        attributes: vec![(
                            calyx::Attribute::Unknown("fil_event".into()),
                            1,
                        )]
                        .try_into()
                        .unwrap(),
                    }),
            )
            .collect();

        let mut interface_ports =
            INTERFACE_PORTS.iter().collect::<HashSet<_>>();

        // add interface port attributes if necessary
        for pd in &mut ports {
            if let Some(pair @ ((attr, value), (name, _, dir))) =
                INTERFACE_PORTS
                    .iter()
                    .find(|(_, (n, _, _))| *n == pd.name.as_ref())
            {
                assert!(
                    dir == &pd.direction,
                    "Expected {} to be an {:?} port, got {:?} port.",
                    name,
                    dir,
                    pd.direction
                );
                // TODO: should also assert that the width of the matching port is the same as what we expect
                // We'd also need an equality function on `CW` types to do this, which we don't have at the moment
                // for [calyx::Width].

                // Removes this interface port from the list so it is not added later on.
                interface_ports.remove(pair);
                pd.attributes.insert(*attr, *value);
            }
        }

        // if this component is external, don't add new interface ports, as we must keep the signature the same
        if !comp.is_ext {
            // add remaining interface ports if not found (found ports already removed above)
            for (attr, (name, width, dir)) in interface_ports {
                ports.push(calyx::PortDef {
                    name: (*name).into(),
                    width: width_from_u64(*width),
                    direction: dir.clone(),
                    attributes: vec![*attr].try_into().unwrap(),
                });
            }
        }

        ports
    }

    /// Compiles a primitive component into a [calyx::Primitive]
    fn primitive(
        ctx: &ir::Context,
        idx: ir::CompIdx,
<<<<<<< HEAD
        debug: bool,
=======
        name_gen: &NameGenerator,
>>>>>>> 7e6329e3
    ) -> calyx::Primitive {
        let comp = ctx.get(idx);

        assert!(
            comp.is_ext,
            "Attempting to compile {idx} non-primitive component as primitive.",
        );

        calyx::Primitive {
            name: name_gen.comp_name(idx, ctx).into(),
            params: comp
                .params()
                .iter()
                .filter(|(_, p)| ir::ParamOwner::Sig == p.owner)
<<<<<<< HEAD
                .map(|(idx, _)| param_name(idx, comp, debug).into())
=======
                .map(|(idx, _)| name_gen.param_name(idx, comp).into())
>>>>>>> 7e6329e3
                .collect(),
            signature: Compile::ports(
                ctx,
                comp,
                |value| calyx::Width::Const { value },
                |idx: ir::ExprIdx, comp: &ir::Component| {
<<<<<<< HEAD
                    expr_width(idx, comp, debug)
                },
                debug,
=======
                    name_gen.expr_width(idx, comp)
                },
                name_gen,
>>>>>>> 7e6329e3
            ),
            attributes: calyx::Attributes::default(),
            is_comb: false,
            body: None,
            latency: None,
        }
    }

    /// Compiles an [ir::Component] into a [calyx::Component]
    fn component(
        disable_slow_fsms: bool,
        ctx: &ir::Context,
        idx: ir::CompIdx,
        bind: &mut Binding,
        lib: &calyx::LibrarySignatures,
<<<<<<< HEAD
        debug: bool,
=======
        name_gen: &NameGenerator,
>>>>>>> 7e6329e3
    ) -> calyx::Component {
        log::debug!("Compiling component {idx}");
        let comp = ctx.get(idx);

        assert!(
            !comp.is_ext,
            "Attempting to compile primitive component as non-primitive."
        );

        let ports = Compile::ports(
            ctx,
            comp,
            identity,
            |e, comp| e.concrete(comp),
<<<<<<< HEAD
            debug,
=======
            name_gen,
>>>>>>> 7e6329e3
        );
        let mut component = calyx::Component::new(
            name_gen.comp_name(idx, ctx),
            ports,
            false,
            false,
            None,
        );
        component.attributes.insert(calyx::BoolAttr::NoInterface, 1);

        // If this is the main component, give it a `@top_level` attribute
        if Some(idx) == ctx.entrypoint {
            log::debug!("Defining main component {idx}");
            component.attributes.insert(calyx::BoolAttr::TopLevel, 1);
        }

        let builder = calyx::Builder::new(&mut component, lib).not_generated();
        let mut buildctx = BuildCtx::new(
            ctx,
            idx,
            bind,
<<<<<<< HEAD
            disable_slow_fsms,
            debug,
=======
            enable_slow_fsms,
            name_gen,
>>>>>>> 7e6329e3
            builder,
            lib,
        );

        // Construct all the FSMs
        for (event, states) in max_states(comp) {
            buildctx.insert_fsm(event, states);
        }

        for inst in comp.instances().idx_iter() {
            buildctx.add_instance(inst);
        }

        for inv in comp.invocations().idx_iter() {
            buildctx.add_invoke(inv);
        }

        for cmd in &comp.cmds {
            match cmd {
                ir::Command::Connect(connect) => buildctx.compile_connect(connect),
                ir::Command::ForLoop(_) => {
                    unreachable!("for loops should have been compiled away.")
                }
                ir::Command::If(_) => {
                    unreachable!("if should have been compiled away.")
                }
                ir::Command::Let(_) => {
                    unreachable!("let should have been compiled away.")
                }
                ir::Command::BundleDef(_) => {
                    unreachable!("bundle definitions should have been compiled away.")
                }
                ir::Command::Instance(_) // ignore instances and invokes as these are compiled first
                | ir::Command::Invoke(_)
                | ir::Command::Fact(_) => (),
            }
        }

        component
    }

    fn init(
        ctx: &ir::Context,
        externs: Vec<(&String, Vec<ir::CompIdx>)>,
<<<<<<< HEAD
        debug: bool,
=======
        name_gen: &NameGenerator,
>>>>>>> 7e6329e3
    ) -> CalyxResult<calyx::Context> {
        let mut ws = frontend::Workspace::from_compile_lib()?;
        // Add all primitives
        for (file, prims) in externs {
            for prim in prims {
                ws.lib.add_extern_primitive(
                    PathBuf::from(file),
<<<<<<< HEAD
                    Compile::primitive(ctx, prim, debug),
=======
                    Compile::primitive(ctx, prim, name_gen),
>>>>>>> 7e6329e3
                )
            }
        }

        // define a fake main component (needed to generate the ir calyx context)
        let main =
            frontend::ast::ComponentDef::new("main", false, None, vec![]);
        ws.components.push(main);
        let mut ctx = calyx::from_ast::ast_to_ir(ws)?;
        ctx.components.retain(|c| c.name != "main");
        Ok(ctx)
    }

    /// Compiles filament into calyx
    pub fn compile(
        ctx: ir::Context,
<<<<<<< HEAD
        disable_slow_fsms: bool,
=======
        enable_slow_fsms: bool,
>>>>>>> 7e6329e3
        debug: bool,
    ) -> calyx::Context {
        // Creates a map between the file name and the external components defined in that file
        let externals =
            ctx.externals.iter().map(|(k, v)| (k, v.clone())).collect();

<<<<<<< HEAD
        let mut calyx_ctx = Compile::init(&ctx, externals, debug)
=======
        let name_gen = NameGenerator::new(debug);

        let mut calyx_ctx = Compile::init(&ctx, externals, &name_gen)
>>>>>>> 7e6329e3
            .unwrap_or_else(|e| {
                panic!("Error initializing calyx context: {:?}", e);
            });

        let mut bindings = Binding::default();

        let po = Traversal::from(ctx);

        // Compile the components in post-order.
        po.apply_pre_order(|ctx, idx| {
            let comp = Compile::component(
                disable_slow_fsms,
                ctx,
                idx,
                &mut bindings,
                &calyx_ctx.lib,
<<<<<<< HEAD
                debug,
=======
                &name_gen,
>>>>>>> 7e6329e3
            );
            bindings.insert(idx, Rc::clone(&comp.signature));
            calyx_ctx.components.push(comp);
        });

        // add the fsm components to the calyx context
        calyx_ctx.components.extend(bindings.fsm_comps.take());

        calyx_ctx
    }
}<|MERGE_RESOLUTION|>--- conflicted
+++ resolved
@@ -22,11 +22,7 @@
         comp: &ir::Component,
         port: ir::PortIdx,
         width_transform: WT, // Function thattransforms an [ir::ExprIdx] into a [CW] type
-<<<<<<< HEAD
-        debug: bool,
-=======
-        name_gen: &NameGenerator,
->>>>>>> 7e6329e3
+        name_gen: &NameGenerator,
     ) -> calyx::PortDef<CW>
     where
         WT: Fn(ir::ExprIdx, &ir::Component) -> CW,
@@ -42,11 +38,7 @@
         attributes.insert(calyx::BoolAttr::Data, 1);
 
         calyx::PortDef {
-<<<<<<< HEAD
-            name: port_name(port, ctx, comp, debug).into(),
-=======
             name: name_gen.port_name(port, ctx, comp).into(),
->>>>>>> 7e6329e3
             width: width_transform(comp.get(port).width, comp),
             direction: match dir.reverse() {
                 ir::Direction::In => calyx::Direction::Input,
@@ -62,11 +54,7 @@
         comp: &ir::Component,
         width_from_u64: WFU, // Function that returns a CW type from a u64
         width_transform: WT, // Function that transforms an [ir::ExprIdx] into a [CW] type
-<<<<<<< HEAD
-        debug: bool,
-=======
-        name_gen: &NameGenerator,
->>>>>>> 7e6329e3
+        name_gen: &NameGenerator,
     ) -> Vec<calyx::PortDef<CW>>
     where
         WFU: Fn(u64) -> CW,
@@ -78,11 +66,7 @@
             .idx_iter()
             .filter(|idx| comp.get(*idx).is_sig())
             .map(|idx| {
-<<<<<<< HEAD
-                Compile::port_def(ctx, comp, idx, &width_transform, debug)
-=======
                 Compile::port_def(ctx, comp, idx, &width_transform, name_gen)
->>>>>>> 7e6329e3
             })
             .chain(
                 // adds unannotated ports to the list of ports
@@ -99,11 +83,7 @@
                 // adds interface ports to the list of ports
                 comp.events()
                     .idx_iter()
-<<<<<<< HEAD
-                    .filter_map(|idx| interface_name(idx, comp, debug))
-=======
                     .filter_map(|idx| name_gen.interface_name(idx, comp))
->>>>>>> 7e6329e3
                     .map(|name| calyx::PortDef {
                         name: name.into(),
                         width: width_from_u64(1),
@@ -166,11 +146,7 @@
     fn primitive(
         ctx: &ir::Context,
         idx: ir::CompIdx,
-<<<<<<< HEAD
-        debug: bool,
-=======
-        name_gen: &NameGenerator,
->>>>>>> 7e6329e3
+        name_gen: &NameGenerator,
     ) -> calyx::Primitive {
         let comp = ctx.get(idx);
 
@@ -185,26 +161,16 @@
                 .params()
                 .iter()
                 .filter(|(_, p)| ir::ParamOwner::Sig == p.owner)
-<<<<<<< HEAD
-                .map(|(idx, _)| param_name(idx, comp, debug).into())
-=======
                 .map(|(idx, _)| name_gen.param_name(idx, comp).into())
->>>>>>> 7e6329e3
                 .collect(),
             signature: Compile::ports(
                 ctx,
                 comp,
                 |value| calyx::Width::Const { value },
                 |idx: ir::ExprIdx, comp: &ir::Component| {
-<<<<<<< HEAD
-                    expr_width(idx, comp, debug)
-                },
-                debug,
-=======
                     name_gen.expr_width(idx, comp)
                 },
                 name_gen,
->>>>>>> 7e6329e3
             ),
             attributes: calyx::Attributes::default(),
             is_comb: false,
@@ -220,11 +186,7 @@
         idx: ir::CompIdx,
         bind: &mut Binding,
         lib: &calyx::LibrarySignatures,
-<<<<<<< HEAD
-        debug: bool,
-=======
-        name_gen: &NameGenerator,
->>>>>>> 7e6329e3
+        name_gen: &NameGenerator,
     ) -> calyx::Component {
         log::debug!("Compiling component {idx}");
         let comp = ctx.get(idx);
@@ -239,11 +201,7 @@
             comp,
             identity,
             |e, comp| e.concrete(comp),
-<<<<<<< HEAD
-            debug,
-=======
             name_gen,
->>>>>>> 7e6329e3
         );
         let mut component = calyx::Component::new(
             name_gen.comp_name(idx, ctx),
@@ -265,13 +223,8 @@
             ctx,
             idx,
             bind,
-<<<<<<< HEAD
             disable_slow_fsms,
-            debug,
-=======
-            enable_slow_fsms,
             name_gen,
->>>>>>> 7e6329e3
             builder,
             lib,
         );
@@ -316,11 +269,7 @@
     fn init(
         ctx: &ir::Context,
         externs: Vec<(&String, Vec<ir::CompIdx>)>,
-<<<<<<< HEAD
-        debug: bool,
-=======
-        name_gen: &NameGenerator,
->>>>>>> 7e6329e3
+        name_gen: &NameGenerator,
     ) -> CalyxResult<calyx::Context> {
         let mut ws = frontend::Workspace::from_compile_lib()?;
         // Add all primitives
@@ -328,11 +277,7 @@
             for prim in prims {
                 ws.lib.add_extern_primitive(
                     PathBuf::from(file),
-<<<<<<< HEAD
-                    Compile::primitive(ctx, prim, debug),
-=======
                     Compile::primitive(ctx, prim, name_gen),
->>>>>>> 7e6329e3
                 )
             }
         }
@@ -349,24 +294,16 @@
     /// Compiles filament into calyx
     pub fn compile(
         ctx: ir::Context,
-<<<<<<< HEAD
         disable_slow_fsms: bool,
-=======
-        enable_slow_fsms: bool,
->>>>>>> 7e6329e3
         debug: bool,
     ) -> calyx::Context {
         // Creates a map between the file name and the external components defined in that file
         let externals =
             ctx.externals.iter().map(|(k, v)| (k, v.clone())).collect();
 
-<<<<<<< HEAD
-        let mut calyx_ctx = Compile::init(&ctx, externals, debug)
-=======
         let name_gen = NameGenerator::new(debug);
 
         let mut calyx_ctx = Compile::init(&ctx, externals, &name_gen)
->>>>>>> 7e6329e3
             .unwrap_or_else(|e| {
                 panic!("Error initializing calyx context: {:?}", e);
             });
@@ -383,11 +320,7 @@
                 idx,
                 &mut bindings,
                 &calyx_ctx.lib,
-<<<<<<< HEAD
-                debug,
-=======
                 &name_gen,
->>>>>>> 7e6329e3
             );
             bindings.insert(idx, Rc::clone(&comp.signature));
             calyx_ctx.components.push(comp);
