--- conflicted
+++ resolved
@@ -20,11 +20,7 @@
 ];
 
 fn info_name(idx: InfoIdx, ctx: &impl Ctx<Info>) -> String {
-<<<<<<< HEAD
-    format!("{}{}", idx.get_name(ctx).unwrap_or_default(), idx.get())
-=======
     format!("{}_{}", idx.get_name(ctx).unwrap_or_default(), idx.get())
->>>>>>> f45a5698
 }
 
 /// Gets the name of the interface port associated with an event, if it exists.
