use crate::ir::{
    self, CompIdx, Component, Context, Ctx, EventIdx, ExprIdx, ParamIdx,
    PortIdx,
};
use calyx_ir as calyx;

type AttrPair = (calyx::Attribute, u64);
/// A set of interface ports that are required for all components.
pub(super) const INTERFACE_PORTS: [(AttrPair, (&str, u64, calyx::Direction));
    2] = [
    (
        (calyx::Attribute::Bool(calyx::BoolAttr::Clk), 1),
        ("clk", 1, calyx::Direction::Input),
    ),
    (
        (calyx::Attribute::Bool(calyx::BoolAttr::Reset), 1),
        ("reset", 1, calyx::Direction::Input),
    ),
];

/// Gets the name of the interface port associated with an event, if it exists.
pub(super) fn interface_name(
    idx: EventIdx,
    comp: &Component,
) -> Option<String> {
    if !comp.get(idx).has_interface {
        return None;
    }

    Some(
        comp.src_info
            .as_ref()
            .map(|src| src.interface_ports.get(&idx).unwrap().to_string())
            .unwrap_or_else(|| format!("ev{}", idx.get())),
    )
}

<<<<<<< HEAD
/// Compiles an [ExprIdx] into a [u64].
/// Expects the [ExprIdx] to be a single constant value, and panics if this isn't the case
pub(super) fn expr_u64(idx: ExprIdx, comp: &Component) -> u64 {
    idx.as_concrete(comp).unwrap_or_else(|| {
        comp.internal_error(format!("Expression {idx} must be a constant."))
    })
}

=======
>>>>>>> daaa8921
/// Converts an [ir::ExprIdx] into a [calyx::Width].
/// Expects the [ir::ExprIdx] to either be a singular constant or an abstract variable.
pub(super) fn expr_width(idx: ExprIdx, comp: &Component) -> calyx::Width {
    match comp.get(idx) {
        ir::Expr::Param(p) => calyx::Width::Param {
            value: param_name(*p, comp).into(),
        },
        ir::Expr::Concrete(val) => calyx::Width::Const { value: *val },
        ir::Expr::Bin { .. } | ir::Expr::Fn { .. } => {
            comp.internal_error("Port width must be a parameter or constant.")
        }
    }
}

/// Returns the name of an [ir::Param].
pub(super) fn param_name(idx: ParamIdx, comp: &Component) -> String {
    comp.src_info
        .as_ref()
        .map(|src| src.params.get(&idx).unwrap().to_string())
        .unwrap_or_else(|| format!("pr{}", idx.get()))
}

/// Returns the name of an [ir::Port]
pub(super) fn port_name(
    idx: PortIdx,
    ctx: &Context,
    comp: &Component,
) -> String {
    let p = comp.get(idx);

    match &p.owner {
        ir::PortOwner::Sig { .. } => comp
            .src_info
            .as_ref()
            .map(|src| src.ports.get(&idx).unwrap().to_string())
            .unwrap_or_else(|| format!("p{}", idx.get())),
        ir::PortOwner::Inv { base, .. } => {
            base.apply(|p, c| port_name(p, ctx, c), ctx)
        }
        ir::PortOwner::Local => format!("p{}", idx.get()),
    }
}

/// Returns the name of an [ir::Component]
pub(super) fn comp_name(idx: CompIdx, ctx: &impl Ctx<Component>) -> String {
    ctx.get(idx)
        .src_info
        .as_ref()
        .map(|src| src.name.to_string())
        .unwrap_or_else(|| format!("comp{}", idx.get()))
}<|MERGE_RESOLUTION|>--- conflicted
+++ resolved
@@ -35,17 +35,6 @@
     )
 }
 
-<<<<<<< HEAD
-/// Compiles an [ExprIdx] into a [u64].
-/// Expects the [ExprIdx] to be a single constant value, and panics if this isn't the case
-pub(super) fn expr_u64(idx: ExprIdx, comp: &Component) -> u64 {
-    idx.as_concrete(comp).unwrap_or_else(|| {
-        comp.internal_error(format!("Expression {idx} must be a constant."))
-    })
-}
-
-=======
->>>>>>> daaa8921
 /// Converts an [ir::ExprIdx] into a [calyx::Width].
 /// Expects the [ir::ExprIdx] to either be a singular constant or an abstract variable.
 pub(super) fn expr_width(idx: ExprIdx, comp: &Component) -> calyx::Width {
