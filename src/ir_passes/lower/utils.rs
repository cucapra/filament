use crate::ir::{
    self, CompIdx, Component, Context, Ctx, EventIdx, ExprIdx, Info, InfoIdx,
<<<<<<< HEAD
    ParamIdx, PortIdx,
=======
    InstIdx, Instance, ParamIdx, PortIdx,
>>>>>>> 7e6329e3
};
use calyx_ir::{self as calyx, RRC};
use linked_hash_map::LinkedHashMap;

type AttrPair = (calyx::Attribute, u64);
/// A set of interface ports that are required for all components.
pub(super) const INTERFACE_PORTS: [(AttrPair, (&str, u64, calyx::Direction));
    2] = [
    (
        (calyx::Attribute::Bool(calyx::BoolAttr::Clk), 1),
        ("clk", 1, calyx::Direction::Input),
    ),
    (
        (calyx::Attribute::Bool(calyx::BoolAttr::Reset), 1),
        ("reset", 1, calyx::Direction::Input),
    ),
];

<<<<<<< HEAD
fn info_name(idx: InfoIdx, ctx: &impl Ctx<Info>) -> String {
    format!("{}_{}", idx.get_name(ctx).unwrap_or_default(), idx.get())
}

/// Gets the name of the interface port associated with an event, if it exists.
pub(super) fn interface_name(
    idx: EventIdx,
    comp: &Component,
    debug: bool,
) -> Option<String> {
    let ev = comp.get(idx);

    ev.has_interface.then(|| {
        comp.src_info
            .as_ref()
            .map(|src| src.interface_ports.get(&idx).unwrap().to_string())
            .or_else(|| debug.then(|| info_name(ev.info, comp)))
            .unwrap_or_else(|| format!("ev{}", idx.get()))
    })
}

/// Converts an [ir::ExprIdx] into a [calyx::Width].
/// Expects the [ir::ExprIdx] to either be a singular constant or an abstract variable.
pub(super) fn expr_width(
    idx: ExprIdx,
    comp: &Component,
    debug: bool,
) -> calyx::Width {
    match comp.get(idx) {
        ir::Expr::Param(p) => calyx::Width::Param {
            value: param_name(*p, comp, debug).into(),
        },
        ir::Expr::Concrete(val) => calyx::Width::Const { value: *val },
        ir::Expr::Bin { .. } | ir::Expr::Fn { .. } => {
            comp.internal_error("Port width must be a parameter or constant.")
=======
/// Helper struct that generates names for [crate::utils::Idx]s given their [Ctx].
pub(super) struct NameGenerator {
    use_info: bool,
}

impl NameGenerator {
    pub fn new(use_info: bool) -> Self {
        Self { use_info }
    }

    /// Helper function to generate the name of an [crate::utils::Idx] using its info if the debug flag is enabled.
    fn info_name(&self, idx: InfoIdx, ctx: &impl Ctx<Info>) -> Option<String> {
        self.use_info.then(|| {
            format!("{}_{}", idx.get_name(ctx).unwrap_or_default(), idx.get())
        })
    }

    /// Gets the name of the interface port associated with an event, if it exists.
    pub fn interface_name(
        &self,
        idx: EventIdx,
        comp: &Component,
    ) -> Option<String> {
        let ev = comp.get(idx);

        ev.has_interface.then(|| {
            comp.src_info
                .as_ref()
                .map(|src| src.interface_ports.get(&idx).unwrap().to_string())
                .or_else(|| self.info_name(ev.info, comp))
                .unwrap_or_else(|| format!("ev{}", idx.get()))
        })
    }

    /// Converts an [ir::ExprIdx] into a [calyx::Width].
    /// Expects the [ir::ExprIdx] to either be a singular constant or an abstract variable.
    pub fn expr_width(&self, idx: ExprIdx, comp: &Component) -> calyx::Width {
        match comp.get(idx) {
            ir::Expr::Param(p) => calyx::Width::Param {
                value: self.param_name(*p, comp).into(),
            },
            ir::Expr::Concrete(val) => calyx::Width::Const { value: *val },
            ir::Expr::Bin { .. } | ir::Expr::Fn { .. } => comp
                .internal_error("Port width must be a parameter or constant."),
        }
    }

    /// Returns the name of an [ir::Param].
    pub fn param_name(&self, idx: ParamIdx, comp: &Component) -> String {
        comp.src_info
            .as_ref()
            .map(|src| src.params.get(&idx).unwrap().to_string())
            .or_else(|| self.info_name(comp.get(idx).info, comp))
            .unwrap_or_else(|| format!("pr{}", idx.get()))
    }

    /// Returns the name of an [ir::Port]
    pub fn port_name(
        &self,
        idx: PortIdx,
        ctx: &Context,
        comp: &Component,
    ) -> String {
        let p = comp.get(idx);

        match &p.owner {
            ir::PortOwner::Sig { .. } => comp
                .src_info
                .as_ref()
                .map(|src| src.ports.get(&idx).unwrap().to_string())
                .or_else(|| self.info_name(comp.get(idx).info, comp))
                .unwrap_or_else(|| format!("p{}", idx.get())),
            ir::PortOwner::Inv { base, .. } => {
                base.apply(|p, c| self.port_name(p, ctx, c), ctx)
            }
            ir::PortOwner::Local => self
                .info_name(comp.get(idx).info, comp)
                .unwrap_or_else(|| format!("p{}", idx.get())),
>>>>>>> 7e6329e3
        }
    }

<<<<<<< HEAD
/// Returns the name of an [ir::Param].
pub(super) fn param_name(
    idx: ParamIdx,
    comp: &Component,
    debug: bool,
) -> String {
    comp.src_info
        .as_ref()
        .map(|src| src.params.get(&idx).unwrap().to_string())
        .or_else(|| debug.then(|| info_name(comp.get(idx).info, comp)))
        .unwrap_or_else(|| format!("pr{}", idx.get()))
}

/// Returns the name of an [ir::Port]
pub(super) fn port_name(
    idx: PortIdx,
    ctx: &Context,
    comp: &Component,
    debug: bool,
) -> String {
    let p = comp.get(idx);
=======
    /// Returns the name of an [Instance]
    pub fn instance_name<C: Ctx<Instance> + Ctx<Info>>(
        &self,
        idx: InstIdx,
        ctx: &C,
    ) -> String {
        self.info_name(ctx.get(idx).info, ctx)
            .unwrap_or_else(|| format!("inst{}", idx.get()))
    }
>>>>>>> 7e6329e3

    /// Returns the name of a [Component]
    pub fn comp_name(&self, idx: CompIdx, ctx: &impl Ctx<Component>) -> String {
        ctx.get(idx)
            .src_info
            .as_ref()
<<<<<<< HEAD
            .map(|src| src.ports.get(&idx).unwrap().to_string())
            .or_else(|| debug.then(|| info_name(comp.get(idx).info, comp)))
            .unwrap_or_else(|| format!("p{}", idx.get())),
        ir::PortOwner::Inv { base, .. } => {
            base.apply(|p, c| port_name(p, ctx, c, debug), ctx)
        }
        ir::PortOwner::Local => debug
            .then(|| info_name(comp.get(idx).info, comp))
            .unwrap_or_else(|| format!("p{}", idx.get())),
=======
            .map(|src| src.name.to_string())
            .unwrap_or_else(|| format!("comp{}", idx.get()))
>>>>>>> 7e6329e3
    }
}

/// Calculates the max states used for every fsm for the given component.
pub fn max_states(comp: &Component) -> LinkedHashMap<EventIdx, u64> {
    let mut max_states = LinkedHashMap::new();

    comp.ports()
        .iter()
        .map(|(idx, port)| {
            let live = &port.live;
            assert!(
                idx.is_not_bundle(comp),
                "Bundles should have been compiled away."
            );

            // need only the end here as ends follow starts and all ranges should be represented by a simple offset.
            live.range.end
        })
        .for_each(|idx| {
            let time = comp.get(idx);
            let nv = time.offset.concrete(comp);
            if nv > *max_states.get(&time.event).unwrap_or(&0) {
                max_states.insert(time.event, nv);
            }
        });

    max_states
}

/// Converts a cell to a list of port definitions
pub fn cell_to_port_def(cr: &RRC<calyx::Cell>) -> Vec<calyx::PortDef<u64>> {
    let cell = cr.borrow();
    cell.ports()
        .iter()
        .map(|pr| {
            let port = pr.borrow();
            // Reverse port direction because signature refers to internal interface.
            calyx::PortDef {
                name: port.name,
                width: port.width,
                direction: port.direction.reverse(),
                attributes: port.attributes.clone(),
            }
        })
        .collect()
}<|MERGE_RESOLUTION|>--- conflicted
+++ resolved
@@ -1,10 +1,6 @@
 use crate::ir::{
     self, CompIdx, Component, Context, Ctx, EventIdx, ExprIdx, Info, InfoIdx,
-<<<<<<< HEAD
-    ParamIdx, PortIdx,
-=======
     InstIdx, Instance, ParamIdx, PortIdx,
->>>>>>> 7e6329e3
 };
 use calyx_ir::{self as calyx, RRC};
 use linked_hash_map::LinkedHashMap;
@@ -23,43 +19,6 @@
     ),
 ];
 
-<<<<<<< HEAD
-fn info_name(idx: InfoIdx, ctx: &impl Ctx<Info>) -> String {
-    format!("{}_{}", idx.get_name(ctx).unwrap_or_default(), idx.get())
-}
-
-/// Gets the name of the interface port associated with an event, if it exists.
-pub(super) fn interface_name(
-    idx: EventIdx,
-    comp: &Component,
-    debug: bool,
-) -> Option<String> {
-    let ev = comp.get(idx);
-
-    ev.has_interface.then(|| {
-        comp.src_info
-            .as_ref()
-            .map(|src| src.interface_ports.get(&idx).unwrap().to_string())
-            .or_else(|| debug.then(|| info_name(ev.info, comp)))
-            .unwrap_or_else(|| format!("ev{}", idx.get()))
-    })
-}
-
-/// Converts an [ir::ExprIdx] into a [calyx::Width].
-/// Expects the [ir::ExprIdx] to either be a singular constant or an abstract variable.
-pub(super) fn expr_width(
-    idx: ExprIdx,
-    comp: &Component,
-    debug: bool,
-) -> calyx::Width {
-    match comp.get(idx) {
-        ir::Expr::Param(p) => calyx::Width::Param {
-            value: param_name(*p, comp, debug).into(),
-        },
-        ir::Expr::Concrete(val) => calyx::Width::Const { value: *val },
-        ir::Expr::Bin { .. } | ir::Expr::Fn { .. } => {
-            comp.internal_error("Port width must be a parameter or constant.")
-=======
 /// Helper struct that generates names for [crate::utils::Idx]s given their [Ctx].
 pub(super) struct NameGenerator {
     use_info: bool,
@@ -138,33 +97,9 @@
             ir::PortOwner::Local => self
                 .info_name(comp.get(idx).info, comp)
                 .unwrap_or_else(|| format!("p{}", idx.get())),
->>>>>>> 7e6329e3
         }
     }
 
-<<<<<<< HEAD
-/// Returns the name of an [ir::Param].
-pub(super) fn param_name(
-    idx: ParamIdx,
-    comp: &Component,
-    debug: bool,
-) -> String {
-    comp.src_info
-        .as_ref()
-        .map(|src| src.params.get(&idx).unwrap().to_string())
-        .or_else(|| debug.then(|| info_name(comp.get(idx).info, comp)))
-        .unwrap_or_else(|| format!("pr{}", idx.get()))
-}
-
-/// Returns the name of an [ir::Port]
-pub(super) fn port_name(
-    idx: PortIdx,
-    ctx: &Context,
-    comp: &Component,
-    debug: bool,
-) -> String {
-    let p = comp.get(idx);
-=======
     /// Returns the name of an [Instance]
     pub fn instance_name<C: Ctx<Instance> + Ctx<Info>>(
         &self,
@@ -174,27 +109,14 @@
         self.info_name(ctx.get(idx).info, ctx)
             .unwrap_or_else(|| format!("inst{}", idx.get()))
     }
->>>>>>> 7e6329e3
 
     /// Returns the name of a [Component]
     pub fn comp_name(&self, idx: CompIdx, ctx: &impl Ctx<Component>) -> String {
         ctx.get(idx)
             .src_info
             .as_ref()
-<<<<<<< HEAD
-            .map(|src| src.ports.get(&idx).unwrap().to_string())
-            .or_else(|| debug.then(|| info_name(comp.get(idx).info, comp)))
-            .unwrap_or_else(|| format!("p{}", idx.get())),
-        ir::PortOwner::Inv { base, .. } => {
-            base.apply(|p, c| port_name(p, ctx, c, debug), ctx)
-        }
-        ir::PortOwner::Local => debug
-            .then(|| info_name(comp.get(idx).info, comp))
-            .unwrap_or_else(|| format!("p{}", idx.get())),
-=======
             .map(|src| src.name.to_string())
             .unwrap_or_else(|| format!("comp{}", idx.get()))
->>>>>>> 7e6329e3
     }
 }
 
