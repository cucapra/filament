--- conflicted
+++ resolved
@@ -2,11 +2,8 @@
 mod discharge;
 mod hoist_facts;
 mod interval_check;
-<<<<<<< HEAD
 mod mono;
-=======
 mod lower;
->>>>>>> c89b744d
 mod prop_simplify;
 mod type_check;
 
@@ -14,10 +11,7 @@
 pub use discharge::Discharge;
 pub use hoist_facts::HoistFacts;
 pub use interval_check::IntervalCheck;
-<<<<<<< HEAD
 pub use mono::Monomorphize;
-=======
 pub use lower::Compile;
->>>>>>> c89b744d
 pub use prop_simplify::Simplify;
 pub use type_check::TypeCheck;