--- conflicted
+++ resolved
@@ -145,11 +145,7 @@
         let CompKey { comp, params } = ck;
         let underlying = self.old.get(comp.idx());
 
-<<<<<<< HEAD
-        let key: CompKey = if underlying.is_ext() {
-=======
-        let n_ck: CompKey = if underlying.is_ext {
->>>>>>> 4df722d1
+        let n_ck: CompKey = if underlying.is_ext() {
             (comp, vec![]).into()
         } else {
             (comp, params.clone()).into()
@@ -160,19 +156,14 @@
             return name;
         }
 
-<<<<<<< HEAD
-        // make a MonoSig
+        // Copy the component signature if it is an external and return it.
+        if underlying.is_ext() {
+            return self.ext(comp, n_ck);
+        }
+
+        // Otherwise monomorphize the definition of the component
         let monosig =
             MonoSig::new(underlying, comp, underlying.is_ext(), params);
-=======
-        // Copy the component signature if it is an external and return it.
-        if underlying.is_ext {
-            return self.ext(comp, n_ck);
-        }
-
-        // Otherwise monomorphize the definition of the component
-        let monosig = MonoSig::new(underlying, comp, underlying.is_ext, params);
->>>>>>> 4df722d1
 
         // the component whose signature we want to monomorphize
         // Monomorphize the sig
