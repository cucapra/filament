--- conflicted
+++ resolved
@@ -133,7 +133,12 @@
 
         // now need to find the mapping from old portidx and the old instance to new port
         let global_port_map_k = (comp_k, key);
-        println!("trying to get (({}, {:?}), {}) in pass.port_map", inst_comp.idx(), conc_params, key.idx());
+        println!(
+            "trying to get (({}, {:?}), {}) in pass.port_map",
+            inst_comp.idx(),
+            conc_params,
+            key.idx()
+        );
         let new_port = pass.port_map[&global_port_map_k];
 
         ir::Foreign::new(new_port.get(), mono_compidx.get())
@@ -427,15 +432,9 @@
         let mono_owner = ir::ParamOwner::Bundle(port.get());
 
         if let Some(new_param_idx) = self.bundle_param_map.get(&port) {
-<<<<<<< HEAD
-            let new_param = self.base.get_mut(new_param_idx.get());
-=======
             let new_param = self.base.get_mut(*new_param_idx);
->>>>>>> 0d1d1150
-
             new_param.owner = mono_owner;
             new_param.info = mono_info.get();
-
             return *new_param_idx;
         };
 
@@ -497,11 +496,7 @@
             .collect_vec();
 
         // Build the new invoke, add it to self.base
-<<<<<<< HEAD
-        let mono_inv = self.base.get_mut(mono_inv_idx.get());
-=======
         let mono_inv = self.base.get_mut(mono_inv_idx);
->>>>>>> 0d1d1150
 
         mono_inv.inst = base_inst.get();
         mono_inv.ports = mono_ports;
