use super::{
    utils::{Base, BaseComp, Underlying, UnderlyingComp},
    Monomorphize,
};
use crate::ir::{self, AddCtx, Ctx, DenseIndexInfo, Foreign, MutCtx};
use itertools::Itertools;
use std::collections::HashMap;

/// The port key is either a invocation port or a local port
type PortKey = (Option<Base<ir::Invoke>>, Underlying<ir::Port>);

type DenseMap<T> = DenseIndexInfo<T, Base<T>, Underlying<T>>;
type SparseMap<T> = HashMap<Underlying<T>, Base<T>>;

/// Used for monomorphizing a component's signature when we add it to the queue.
/// Any functions needed for monomorphizing the signature are located here - the rest are
/// in MonoDeferred.
pub struct MonoSig {
    /// The name of the monomorphized component
    pub base: BaseComp,
    /// The underlying component's idx
    pub underlying_idx: ir::CompIdx,
    /// Mapping from parameters in the underlying component to their constant bindings.
    pub binding: ir::Bind<Underlying<ir::Param>, u64>,

    /// Map from underlying invokes to base invokes
    pub invoke_map: DenseMap<ir::Invoke>,
    /// Map from underlying instances to base instances
    pub instance_map: DenseMap<ir::Instance>,

    // Keep track of things that have benen monomorphized already
    /// Events
    pub event_map: DenseMap<ir::Event>,
    /// Params - underlying param -> new Param. Kept in a sparse map because we're going to remove most parameters during monomorphization.
    pub param_map: SparseMap<ir::Param>,
    /// Bundle params - new port to new param
    pub bundle_param_map: HashMap<Base<ir::Port>, Base<ir::Param>>,
    /// Ports - (base inv, underlying port) -> base port
    pub port_map: HashMap<PortKey, Base<ir::Port>>,
}

impl MonoSig {
    pub fn new(
        base: &mut ir::Component,
        underlying: &ir::Component,
        underlying_idx: ir::CompIdx,
        params: Vec<u64>,
    ) -> Self {
        let base = std::mem::take(base);
        let binding = ir::Bind::new(
            underlying
                .sig_params()
                .into_iter()
                .map(Underlying::new)
                .zip(params)
                .collect_vec(),
        );
        Self {
            base: BaseComp::new(base),
            underlying_idx,
            binding,
            port_map: HashMap::new(),
            bundle_param_map: HashMap::new(),
            param_map: HashMap::default(),
            event_map: DenseMap::default(),
            invoke_map: DenseMap::default(),
            instance_map: DenseMap::default(),
        }
    }
}

impl MonoSig {
    /// Given an underlying PortOwner, returns the corresponding base PortOwner
    fn find_new_portowner(
        &mut self,
        underlying: &UnderlyingComp,
        pass: &mut Monomorphize,
        owner: &ir::PortOwner,
    ) -> ir::PortOwner {
        match owner {
            ir::PortOwner::Sig { .. } | ir::PortOwner::Local => owner.clone(),
            ir::PortOwner::Inv { inv, dir, base } => {
                // inv is only meaningful in the underlying component
                let base = self.foreign_port(base, underlying, pass, inv);
                let base_inv = self.invoke_map.get(Underlying::new(*inv)).get();
                ir::PortOwner::Inv {
                    inv: base_inv,
                    dir: dir.clone(),
                    base,
                }
            }
        }
    }

    fn foreign_port(
        &mut self,
        foreign: &Foreign<ir::Port, ir::Component>, // underlying
        underlying: &UnderlyingComp,
        pass: &mut Monomorphize,
        inv: &ir::InvIdx, // underlying
    ) -> Foreign<ir::Port, ir::Component> {
        // key is meaningful in underlying
        let key = Underlying::new(foreign.key());

        let inv = Underlying::new(*inv);
        let inst = underlying.get(Underlying::new(underlying.get(inv).inst));
        let inst_comp = Underlying::new(inst.comp);

        let inst_params = &inst.params;
        let conc_params = inst_params
            .iter()
            .map(|p| {
                self.expr(underlying, Underlying::new(*p))
                    .get()
                    .as_concrete(self.base.comp())
                    .unwrap()
            })
            .collect_vec();

        let conc_params = if pass.old.get(inst_comp.idx()).is_ext {
            vec![]
        } else {
            conc_params
        };

        let comp_k = (inst_comp, conc_params.clone()).into();

        let mono_compidx = if pass.queue.get(&comp_k).is_none() {
            pass.processed[&comp_k]
        } else {
            pass.queue[&comp_k].0
        };

        // now need to find the mapping from old portidx and the old instance to new port
        let global_port_map_k = (comp_k, key);
        println!("trying to get (({}, {:?}), {}) in pass.port_map", inst_comp.idx(), conc_params, key.idx());
        let new_port = pass.port_map[&global_port_map_k];

        ir::Foreign::new(new_port.get(), mono_compidx.get())
    }

    /// Add `self.underlying`'s info to `self.base`. Nothing else needs to be done because all the constructs
    /// we generate and add to `self.base` map to the same source-level info that they did in `self.underlying`
    pub fn info(
        &mut self,
        underlying: &UnderlyingComp,
        pass: &mut Monomorphize,
        iidx: Underlying<ir::Info>,
    ) -> Base<ir::Info> {
        let info = underlying.get(iidx);

        let info = match info {
            ir::info::Info::Assert(ir::info::Assert(reason)) => {
                ir::Info::assert(self.reason(underlying, pass, reason))
            }
            ir::info::Info::Param(_)
            | ir::Info::Instance(_)
            | ir::Info::Invoke(_)
            | ir::Info::Connect(_)
            | ir::Info::Port(_)
            | ir::Info::EventBind(_)
            | ir::Info::Event(_)
            | ir::Info::Empty(_) => info.clone(),
        };

        self.base.add(info)
    }

    pub fn reason(
        &mut self,
        underlying: &UnderlyingComp,
        pass: &mut Monomorphize,
        reason: &ir::info::Reason,
    ) -> ir::info::Reason {
        match reason {
            ir::info::Reason::Liveness {
                dst_loc,
                src_loc,
                dst_liveness,
                src_liveness,
            } => ir::info::Reason::Liveness {
                dst_loc: *dst_loc,
                src_loc: *src_loc,
                dst_liveness: self.range(underlying, pass, dst_liveness),
                src_liveness: self.range(underlying, pass, src_liveness),
            },
            ir::info::Reason::ParamConstraint { .. }
            | ir::info::Reason::EventConstraint { .. }
            | ir::info::Reason::BundleLenMatch { .. }
            | ir::info::Reason::BundleWidthMatch { .. }
            | ir::info::Reason::InBoundsAccess { .. }
            | ir::info::Reason::BundleDelay { .. }
            | ir::info::Reason::WellFormedInterval { .. }
            | ir::info::Reason::EventTrig { .. }
            | ir::info::Reason::Misc { .. } => reason.clone(),
        }
    }

    /// Translates a ParamIdx defined by `underlying` to corresponding one in `base`
    /// Assumes that `param` is not sig-owned, because then it would be defined in the binding
    pub fn param_use(
        &mut self,
        underlying: &UnderlyingComp,
        param: Underlying<ir::Param>,
    ) -> Base<ir::Param> {
        if let Some(&idx) = self.param_map.get(&param) {
            idx
        } else {
            // This param is a in a use site and should therefore have been found.
            let param = underlying.get(param);
            match param.owner {
                ir::ParamOwner::Let | ir::ParamOwner::Loop => {
                    unreachable!("Let and loop params should should be resolved in the binding")
                }
                ir::ParamOwner::Bundle(_) => {
                    unreachable!("Bundle params should only be generated when visiting ports")
                }
                ir::ParamOwner::Sig => {
                    unreachable!("If a param is sig-owned, it should be resolved in the binding!")
                }
                ir::ParamOwner::SigBinding => {
                    todo!()
                }
            }
        }
    }

    /// Translates an ExprIdx defined by `underlying` to correponding one in `base`.
    /// If the expression is a parameter bound in the bindings, then we return the bound value.
    /// Otherwise, we rewrite the expression and return the new index.
    ///
    /// We cannot cache the result of this function because the result depends
    /// on the binding in a particular scope.
    pub fn expr(
        &mut self,
        underlying: &UnderlyingComp,
        expr: Underlying<ir::Expr>,
    ) -> Base<ir::Expr> {
        let e = underlying.get(expr);

        // The expression is neither bound nor rewritten, so we need to rewrite it
        let new_idx: Base<ir::Expr> = match e.clone() {
            ir::Expr::Param(p) => {
                // If this is a parameter in the underlying component that is bound,
                // return its binding
                if let Some(n) = self.binding.get(&Underlying::new(p)) {
                    let new_idx = self.base.num(*n);
                    return new_idx;
                } else {
                    let p =
                        self.param_use(underlying, Underlying::new(p)).get();
                    self.base.add(ir::Expr::Param(p))
                }
            }
            ir::Expr::Concrete(n) => self.base.num(n),
            ir::Expr::Bin { op, lhs, rhs } => {
                let lhs = self.expr(underlying, Underlying::new(lhs)).get();
                let rhs = self.expr(underlying, Underlying::new(rhs)).get();
                let binop = ir::Expr::Bin { op, lhs, rhs };
                self.base.add(binop)
            }
            ir::Expr::Fn { op, args } => {
                let args = args
                    .iter()
                    .map(|idx| {
                        self.expr(underlying, Underlying::new(*idx)).get()
                    })
                    .collect_vec();
                let func = ir::Expr::Fn { op, args };
                self.base.func(func)
            }
        };
        new_idx
    }

    /// Given a Range owned by underlying, returns a Range that is meaningful in base
    pub fn range(
        &mut self,
        underlying: &UnderlyingComp,
        pass: &mut Monomorphize,
        range: &ir::Range,
    ) -> ir::Range {
        let ir::Range { start, end } = range;
        let start = Underlying::new(*start);
        let end = Underlying::new(*end);
        let start = self.time(underlying, pass, start);
        let end = self.time(underlying, pass, end);
        ir::Range {
            start: start.get(),
            end: end.get(),
        }
    }

    pub fn time(
        &mut self,
        underlying: &UnderlyingComp,
        pass: &mut Monomorphize,
        time: Underlying<ir::Time>,
    ) -> Base<ir::Time> {
        let ir::Time { event, offset } = underlying.get(time);

        let mono_time = ir::Time {
            event: self.event(pass, Underlying::new(*event)).get(),
            offset: self.expr(underlying, Underlying::new(*offset)).get(),
        };

        self.base.add(mono_time)
    }

    /// Monomorphize the delay (owned by self.underlying) and return one that is meaningful in `self.base`
    pub fn delay(
        &mut self,
        underlying: &UnderlyingComp,
        pass: &mut Monomorphize,
        delay: &ir::TimeSub,
    ) -> ir::TimeSub {
        match delay {
            ir::TimeSub::Unit(expr) => ir::TimeSub::Unit(
                self.expr(underlying, Underlying::new(*expr)).get(),
            ),
            ir::TimeSub::Sym { l, r } => {
                let l = Underlying::new(*l);
                let r = Underlying::new(*r);
                ir::TimeSub::Sym {
                    l: self.time(underlying, pass, l).get(),
                    r: self.time(underlying, pass, r).get(),
                }
            }
        }
    }

    /// Second pass over events. When we visit the signature we could see things like G: |L-G|,
    /// so we do a first pass in sig to allocate the Idx for it.
    /// This function does the work of monomorphizing the new event.
    pub fn event_second(
        &mut self,
        underlying: &UnderlyingComp,
        pass: &mut Monomorphize,
        event: Underlying<ir::Event>,
        new_event: Base<ir::Event>,
    ) {
        let ir::Event { delay, info, .. } = underlying.get(event);
        let info = Underlying::new(*info);

        let delay = self.delay(underlying, pass, delay);
        let info = self.info(underlying, pass, info);

        let new_ev = self.base.get_mut(new_event);
        new_ev.delay = delay;
        new_ev.info = info.get();
    }

    pub fn interface(
        &mut self,
        underlying: &UnderlyingComp,
        interface: &Option<ir::InterfaceSrc>,
    ) {
        self.base.set_src_info(interface.clone().map(
            |ir::InterfaceSrc {
                 name,
                 ports,
                 interface_ports,
                 params,
                 events,
             }| {
                let params = if underlying.is_ext() {
                    params
                        .into_iter()
                        .map(|(p, id)| {
                            (self.param_map[&Underlying::new(p)].get(), id)
                        })
                        .collect()
                } else {
                    params
                };

                ir::InterfaceSrc {
                    name,
                    ports,
                    interface_ports: interface_ports
                        .into_iter()
                        .map(|(ev, id)| {
                            (self.event_map.get(Underlying::new(ev)).get(), id)
                        })
                        .collect(),
                    params,
                    events: events
                        .into_iter()
                        .map(|(ev, id)| {
                            (self.event_map.get(Underlying::new(ev)).get(), id)
                        })
                        .collect(),
                }
            },
        ));
    }

    /// Monomorphize the event (owned by self.underlying) and add it to `self.base`, and return the corresponding index
    pub fn event(
        &mut self,
        pass: &mut Monomorphize,
        event: Underlying<ir::Event>,
    ) -> Base<ir::Event> {
        let binding = self.binding.inner();
        let conc_params = binding.iter().map(|(_, n)| *n).collect_vec();

        let new_event = self.event_map.get(event);
        let ck = (Underlying::new(self.underlying_idx), conc_params).into();
        pass.event_map.insert((ck, event), *new_event);
        *new_event
    }

    /// Takes a underlying-owned param that is known to be bundle-owned and a port index owned by self.base,
    /// creates a new param that points to the port index, and adds the param to self.base. Returns the
    /// corresponding index
    fn bundle_param(
        &mut self,
        underlying: &UnderlyingComp,
        pass: &mut Monomorphize,
        param: Underlying<ir::Param>,
        port: Base<ir::Port>,
    ) -> Base<ir::Param> {
        let ir::Param { info, .. } = underlying.get(param);
        let info = Underlying::new(*info);

        let mono_info = self.info(underlying, pass, info);
        let mono_owner = ir::ParamOwner::Bundle(port.get());

        if let Some(new_param_idx) = self.bundle_param_map.get(&port) {
<<<<<<< HEAD
            let new_param = self.base.get_mut(new_param_idx.get());
=======
            let new_param = self.base.get_mut(*new_param_idx);
>>>>>>> a81d03b7

            new_param.owner = mono_owner;
            new_param.info = mono_info.get();

            return *new_param_idx;
        };

        let mono_param = ir::Param {
            owner: mono_owner,
            info: self.info(underlying, pass, info).get(),
        };

        let new_idx = self.base.add(mono_param);
        self.param_map.insert(param, new_idx);
        self.bundle_param_map.insert(port, new_idx);
        new_idx
    }

    /// Monomorphize the definition of an invoke, add it to the base component,
    /// and return the corresponding base index
    pub fn inv_def(
        &mut self,
        underlying: &UnderlyingComp,
        pass: &mut Monomorphize,
        inv: Underlying<ir::Invoke>,
    ) -> Base<ir::Invoke> {
        // Need to monomorphize all parts of the invoke
        let ir::Invoke {
            inst,
            ports,
            events,
            info,
        } = underlying.get(inv);

        let info = Underlying::new(*info);
        let info = self.info(underlying, pass, info);

        // PLACEHOLDER, just want the index when we add it to base
        let mono_inv_idx = self.base.add(ir::Invoke {
            inst: *inst,
            ports: ports.clone(),
            events: events.clone(),
            info: info.get(),
        });

        // Update the mapping from underlying invokes to base invokes
        // just unwrap because we maintain that inv will always be present in the mapping
        self.invoke_map.insert(inv, mono_inv_idx);

        // Instance - replace the instance owned by self.underlying with one owned by self.base
        let base_inst = *self.instance_map.get(Underlying::new(*inst));

        // Ports
        let mono_ports = ports
            .iter()
            .map(|p| self.port_def(underlying, pass, Underlying::new(*p)).get())
            .collect_vec();

        // Events
        let mono_events = events
            .iter()
            .map(|e| self.eventbind(e, underlying, pass, inv))
            .collect_vec();

        // Build the new invoke, add it to self.base
<<<<<<< HEAD
        let mono_inv = self.base.get_mut(mono_inv_idx.get());
=======
        let mono_inv = self.base.get_mut(mono_inv_idx);
>>>>>>> a81d03b7

        mono_inv.inst = base_inst.get();
        mono_inv.ports = mono_ports;
        mono_inv.events = mono_events;

        mono_inv_idx
    }

    fn eventbind(
        &mut self,
        eb: &ir::EventBind,
        underlying: &UnderlyingComp,
        pass: &mut Monomorphize,
        inv: Underlying<ir::Invoke>,
    ) -> ir::EventBind {
        let ir::EventBind {
            arg,
            info,
            delay,
            base,
        } = eb;

        let base = self.foreign_event(underlying, pass, base, inv);
        let delay = self.timesub(underlying, pass, delay);

        let arg = Underlying::new(*arg);
        let arg = self.time(underlying, pass, arg);

        let info = Underlying::new(*info);
        let info = self.info(underlying, pass, info);

        ir::EventBind {
            arg: arg.get(),
            info: info.get(),
            delay,
            base,
        }
    }

    pub fn timesub(
        &mut self,
        underlying: &UnderlyingComp,
        pass: &mut Monomorphize,
        timesub: &ir::TimeSub,
    ) -> ir::TimeSub {
        match timesub {
            ir::TimeSub::Unit(expr) => ir::TimeSub::Unit(
                self.expr(underlying, Underlying::new(*expr)).get(),
            ),
            ir::TimeSub::Sym { l, r } => {
                let l = Underlying::new(*l);
                let r = Underlying::new(*r);
                ir::TimeSub::Sym {
                    l: self.time(underlying, pass, l).get(),
                    r: self.time(underlying, pass, r).get(),
                }
            }
        }
    }

    fn foreign_event(
        &mut self,
        underlying: &UnderlyingComp,
        pass: &mut Monomorphize,
        foreign: &Foreign<ir::Event, ir::Component>,
        inv: Underlying<ir::Invoke>, // underlying
    ) -> Foreign<ir::Event, ir::Component> {
        let key = Underlying::new(foreign.key());
        // `key` is only meaningful in `owner`
        // need to map `key` to be the monomorphized index and update `owner` to be
        // the monomorphized component

        let inst = underlying.get(Underlying::new(underlying.get(inv).inst));
        let inst_comp = Underlying::new(inst.comp);
        let inst_params = &inst.params;
        let conc_params = inst_params
            .iter()
            .map(|p| {
                self.expr(underlying, Underlying::new(*p))
                    .get()
                    .as_concrete(self.base.comp())
                    .unwrap()
            })
            .collect_vec();

        let conc_params = if pass.old.get(inst_comp.idx()).is_ext {
            vec![]
        } else {
            conc_params
        };

        let ck = (inst_comp, conc_params).into();

        let new_owner = if pass.queue.get(&ck).is_none() {
            pass.processed[&ck]
        } else {
            pass.queue[&ck].0
        };

        let global_event_map_k = (ck, key);
        let new_event = pass.event_map.get(&global_event_map_k).unwrap();
        ir::Foreign::new(new_event.get(), new_owner.get())
    }

    /// Monomorphize the definition of an instance and add it to base component,
    /// and return the corresponding base index.
    pub fn inst_def(
        &mut self,
        underlying: &UnderlyingComp,
        pass: &mut Monomorphize,
        inst: Underlying<ir::Instance>,
    ) -> Base<ir::Instance> {
        let ir::Instance { comp, params, info } = underlying.get(inst);
        let info = Underlying::new(*info);

        let is_ext = pass.old.get(*comp).is_ext;
        let conc_params = params
            .iter()
            .map(|p| {
                self.expr(underlying, Underlying::new(*p))
                    .get()
                    .as_concrete(self.base.comp())
                    .unwrap()
            })
            .collect_vec();
        let ck = (Underlying::new(*comp), conc_params).into();
        let (comp, new_params) = pass.should_process(ck);

        let new_inst = if !is_ext {
            ir::Instance {
                comp: comp.get(),
                params: new_params
                    .into_iter()
                    .map(|n| self.base.num(n).get())
                    .collect(),
                info: self.info(underlying, pass, info).get(),
            }
        } else {
            // this is an extern, so keep the params - need to get them into the new component though
            let ext_params = params
                .iter()
                .map(|p| self.expr(underlying, Underlying::new(*p)).get())
                .collect_vec();
            ir::Instance {
                comp: comp.get(),
                params: ext_params.into(),
                info: self.info(underlying, pass, info).get(),
            }
        };

        let new_idx = self.base.add(new_inst);
        self.instance_map.insert(inst, new_idx);
        new_idx
    }

    /// For handling an external component's port. In this case, we don't want to replace parameters with concerete expressions.
    pub fn ext_port(
        &mut self,
        underlying: &UnderlyingComp,
        pass: &mut Monomorphize,
        port: Underlying<ir::Port>,
    ) -> Base<ir::Port> {
        let ir::Port {
            owner,
            width,
            live,
            info,
        } = underlying.get(port);

        let info = Underlying::new(*info);
        let comp = Underlying::new(self.underlying_idx);

        let binding = &self.binding.inner();
        let cparams = if underlying.is_ext() {
            vec![]
        } else {
            binding
                .iter()
                .filter(|(p, _)| underlying.get(*p).is_sig_owned())
                .map(|(_, n)| *n)
                .collect_vec()
        };

        let port_map_k = (None, port);
        let global_port_map_k = ((comp, cparams).into(), port);

        // If the port has already been added to the base component, then we can
        // just return the index
        if let Some(idx) = self.port_map.get(&port_map_k) {
            pass.port_map.entry(global_port_map_k).or_insert(*idx);
            return *idx;
        };

        let info = self.info(underlying, pass, info);
        // Add the new port so we can use its index in defining the correct Liveness
        let new_port = self.base.add(ir::Port {
            owner: owner.clone(),
            width: *width,      // placeholder
            live: live.clone(), // placeholder
            info: info.get(),
        });

        // local port map
        self.port_map.insert(port_map_k, new_port);

        // pass port map
        pass.port_map.entry(global_port_map_k).or_insert(new_port);

        // Find the new port owner
        let mono_owner = self.find_new_portowner(underlying, pass, owner);

        let ir::Liveness { idx, len, range } = live;

        let mono_liveness_idx = self
            .bundle_param(underlying, pass, Underlying::new(*idx), new_port)
            .get();

        let mut mono_liveness = ir::Liveness {
            idx: mono_liveness_idx,
            len: *len,            // placeholder
            range: range.clone(), // placeholder
        };

        // if there's parameters, we don't want to replace them for handling externs
        let width = Underlying::new(*width);
        let mono_width = self.base.add(underlying.get(width).clone());
        mono_liveness.len = self
            .base
            .add(underlying.get(Underlying::new(mono_liveness.len)).clone())
            .get();

        let ir::Range { start, end } = mono_liveness.range;
        let start = Underlying::new(start);
        let end = Underlying::new(end);

        let ir::Time { event, offset } = underlying.get(start);
        let start = ir::Time {
            event: self.event(pass, Underlying::new(*event)).get(),
            offset: self
                .base
                .add(underlying.get(Underlying::new(*offset)).clone())
                .get(),
        };
        let start = self.base.add(start);

        let ir::Time { event, offset } = underlying.get(end);
        let end = ir::Time {
            event: self.event(pass, Underlying::new(*event)).get(),
            offset: self
                .base
                .add(underlying.get(Underlying::new(*offset)).clone())
                .get(),
        };
        let end = self.base.add(end);

        mono_liveness.range = ir::Range {
            start: start.get(),
            end: end.get(),
        };

        let port = self.base.get_mut(new_port);
        port.live = mono_liveness;
        port.width = mono_width.get();
        port.owner = mono_owner;

        new_port
    }

    /// Return base representation of a port that has already been monomorphized
    pub fn port_use(
        &mut self,
        underlying: &UnderlyingComp,
        port: Underlying<ir::Port>,
    ) -> Base<ir::Port> {
        let inv = match &underlying.get(port).owner {
            ir::PortOwner::Sig { .. } | ir::PortOwner::Local => None,
            ir::PortOwner::Inv { inv, .. } => {
                let base_inv = *self.invoke_map.get(Underlying::new(*inv));
                Some(base_inv)
            }
        };
        let port_map_k = (inv, Underlying::new(port.idx()));
        if let Some(idx) = self.port_map.get(&port_map_k) {
            *idx
        } else {
            unreachable!("port_use called for undefined port");
        }
    }

    /// Monomorphize the port (owned by self.underlying) and add it to `self.base`, and return the corresponding index
    pub fn port_def(
        &mut self,
        underlying: &UnderlyingComp,
        pass: &mut Monomorphize,
        port: Underlying<ir::Port>,
    ) -> Base<ir::Port> {
        let ir::Port {
            owner,
            width,
            live,
            info,
        } = underlying.get(port);

        let inv = match owner {
            ir::PortOwner::Sig { .. } | ir::PortOwner::Local => None,
            ir::PortOwner::Inv { inv, .. } => {
                let base_inv = *self.invoke_map.get(Underlying::new(*inv));
                Some(base_inv)
            }
        };

        let port_map_k = (inv, port);
        let info = Underlying::new(*info);
        let info = self.info(underlying, pass, info);

        // Add the new port so we can use its index in defining the correct Liveness
        let new_port = self.base.add(ir::Port {
            owner: owner.clone(),
            width: *width,      // placeholder
            live: live.clone(), // placeholder
            info: info.get(),
        });

        // Overwrite the value in the port map if any. This is okay because this
        // method can be called on local ports defined in iterative scopes.
        self.port_map.insert(port_map_k, new_port);

        // Find the new port owner
        let mono_owner = self.find_new_portowner(underlying, pass, owner);

        let ir::Liveness { idx, len, range } = live;

        let mono_liveness_idx = self.bundle_param(
            underlying,
            pass,
            Underlying::new(*idx),
            new_port,
        );

        let mut mono_liveness = ir::Liveness {
            idx: mono_liveness_idx.get(),
            len: *len,            // placeholder
            range: range.clone(), // placeholder
        };

        self.bundle_param_map.insert(new_port, mono_liveness_idx);
        let mono_width = self.expr(underlying, Underlying::new(*width));
        mono_liveness.len = self
            .expr(underlying, Underlying::new(mono_liveness.len))
            .get();
        mono_liveness.len = self
            .base
            .bin(self.base.get(Base::new(mono_liveness.len)).clone())
            .get();
        mono_liveness.range =
            self.range(underlying, pass, &mono_liveness.range);

        let port = self.base.get_mut(new_port);
        port.live = mono_liveness; // update
        port.width = mono_width.get(); // update
        port.owner = mono_owner; // update

        new_port
    }
}<|MERGE_RESOLUTION|>--- conflicted
+++ resolved
@@ -427,11 +427,7 @@
         let mono_owner = ir::ParamOwner::Bundle(port.get());
 
         if let Some(new_param_idx) = self.bundle_param_map.get(&port) {
-<<<<<<< HEAD
-            let new_param = self.base.get_mut(new_param_idx.get());
-=======
             let new_param = self.base.get_mut(*new_param_idx);
->>>>>>> a81d03b7
 
             new_param.owner = mono_owner;
             new_param.info = mono_info.get();
@@ -497,11 +493,7 @@
             .collect_vec();
 
         // Build the new invoke, add it to self.base
-<<<<<<< HEAD
-        let mono_inv = self.base.get_mut(mono_inv_idx.get());
-=======
         let mono_inv = self.base.get_mut(mono_inv_idx);
->>>>>>> a81d03b7
 
         mono_inv.inst = base_inst.get();
         mono_inv.ports = mono_ports;
