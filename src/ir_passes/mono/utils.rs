--- conflicted
+++ resolved
@@ -1,6 +1,3 @@
-<<<<<<< HEAD
-use std::fmt::Display;
-=======
 use linked_hash_map::LinkedHashMap;
 
 use crate::{
@@ -66,132 +63,6 @@
 {
     fn display(&self, idx: Underlying<T>) -> String {
         self.0.display(idx.idx())
-    }
-}
-
-pub struct BaseComp(ir::Component);
-
-impl BaseComp {
-    pub fn swap(&mut self, other: &mut ir::Component) {
-        std::mem::swap(&mut self.0, other);
-    }
-}
-
-impl BaseComp {
-    pub fn new(comp: ir::Component) -> Self {
-        Self(comp)
-    }
-
-    pub fn comp(&self) -> &ir::Component {
-        &self.0
-    }
-
-    pub fn set_unannotated_ports(&mut self, other: Vec<(ast::Id, u64)>) {
-        self.0.unannotated_ports = Box::new(other);
-    }
-    pub fn set_src_info(&mut self, other: Option<InterfaceSrc>) {
-        self.0.src_info = other;
-    }
-
-    pub fn extend_one(&mut self, other: Option<ir::Command>) {
-        self.0.cmds.extend(other);
-    }
-    pub fn extend_cmds(&mut self, other: Vec<ir::Command>) {
-        self.0.cmds.extend(other);
-    }
-    pub fn num(&mut self, n: u64) -> Base<ir::Expr> {
-        Base::new(self.0.add(ir::Expr::Concrete(n)))
-    }
-    pub fn bin(&mut self, expr: ir::Expr) -> Base<ir::Expr> {
-        Base::new(self.0.bin(expr))
-    }
-    pub fn func(&mut self, expr: ir::Expr) -> Base<ir::Expr> {
-        Base::new(self.0.func(expr))
-    }
-    pub fn resolve_prop(&mut self, prop: ir::Prop) -> Base<ir::Prop> {
-        Base::new(self.0.resolve_prop(prop))
-    }
-}
-
-impl<T> MutCtx<T, Base<T>> for BaseComp
-where
-    ir::Component: MutCtx<T>,
-{
-    fn get_mut(&mut self, k: Base<T>) -> &mut T {
-        self.0.get_mut(k.get())
-    }
-
-    fn delete(&mut self, k: Base<T>) {
-        self.0.delete(k.get());
-    }
-}
-
-impl<T> Ctx<T, Base<T>> for BaseComp
-where
-    ir::Component: Ctx<T>,
-{
-    fn get(&self, k: Base<T>) -> &T {
-        self.0.get(k.get())
-    }
-}
-
-impl<T> AddCtx<T, Base<T>> for BaseComp
-where
-    ir::Component: AddCtx<T>,
-{
-    fn add(&mut self, val: T) -> Base<T> {
-        Base::new(self.0.add(val))
-    }
-}
->>>>>>> b8da5542
-
-use crate::{
-    ast,
-    ir::{self, AddCtx, Ctx, IndexStore, InterfaceSrc, Interned, MutCtx},
-    utils::{self, Idx},
-};
-
-pub struct UnderlyingComp<'a>(&'a ir::Component);
-
-impl<'a> UnderlyingComp<'a> {
-    pub fn new(comp: &'a ir::Component) -> Self {
-        Self(comp)
-    }
-    pub fn comp(&self) -> &ir::Component {
-        self.0
-    }
-    pub fn cmds(&self) -> &Vec<ir::Command> {
-        &self.0.cmds
-    }
-    pub fn is_ext(&self) -> bool {
-        self.0.is_ext
-    }
-    pub fn events(&self) -> &IndexStore<ir::Event> {
-        self.0.events()
-    }
-    pub fn exprs(&self) -> &Interned<ir::Expr> {
-        self.0.exprs()
-    }
-    pub fn params(&self) -> &IndexStore<ir::Param> {
-        self.0.params()
-    }
-    pub fn ports(&self) -> &IndexStore<ir::Port> {
-        self.0.ports()
-    }
-    pub fn src_info(&self) -> &Option<InterfaceSrc> {
-        &self.0.src_info
-    }
-    pub fn unannotated_ports(&self) -> &Vec<(ast::Id, u64)> {
-        &self.0.unannotated_ports
-    }
-}
-
-impl<'a, T> Ctx<T, Underlying<T>> for UnderlyingComp<'a>
-where
-    ir::Component: Ctx<T>,
-{
-    fn get(&self, k: Underlying<T>) -> &T {
-        self.0.get(k.idx())
     }
 }
 
