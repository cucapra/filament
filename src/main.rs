use filament::{
<<<<<<< HEAD
    backend, binding, cmdline, ir,
    ir_passes::{self},
    ir_visitor::Visitor,
=======
    backend, binding, cmdline, ir, ir_passes as ip, log_time, pass_pipeline,
>>>>>>> daaa8921
    passes::{self, Pass},
    resolver::Resolver,
    visitor::{Checker, Transform},
};
use std::time::Instant;

// Prints out the interface for main component in the input program.
fn run(opts: &cmdline::Opts) -> Result<(), u64> {
    // enable tracing
    env_logger::Builder::from_default_env()
        .format_timestamp(None)
        .format_module_path(false)
        .format_target(false)
        .filter_level(opts.log_level)
        .target(env_logger::Target::Stderr)
        .init();

    let ns = match Resolver::from(opts).parse_namespace() {
        Ok(mut ns) => {
            ns.toplevel = opts.toplevel.clone();
            ns
        }
        Err(e) => {
            eprintln!("Error: {e:?}");
            return Err(1);
        }
    };
    log::debug!("{ns}");

    // Construct a binding
    let bind = binding::ProgBinding::try_from(&ns)?;

    // Bind check
    let t = Instant::now();
    passes::BindCheck::check(opts, &ns, &bind)?;
    log::info!("Parameteric Bind check: {}ms", t.elapsed().as_millis());
    drop(bind);

    if opts.ir {
        let mut ir = ir::transform(ns);
<<<<<<< HEAD
        ir_passes::BuildDomination::do_pass(opts, &mut ir)?;
        if opts.show_ir {
            ir::Printer::context(&ir, &mut std::io::stdout()).unwrap();
        }
        ir_passes::TypeCheck::do_pass(opts, &mut ir)?;
        ir_passes::IntervalCheck::do_pass(opts, &mut ir)?;
        ir_passes::Assume::do_pass(opts, &mut ir)?;
        ir_passes::HoistFacts::do_pass(opts, &mut ir)?;
        ir_passes::Simplify::do_pass(opts, &mut ir)?;
        ir_passes::Discharge::do_pass(opts, &mut ir)?;
        // Return early if we're asked to dump the interface
        if opts.check {
            return Ok(());
        }
        if opts.show_ir {
            println!("before mono");
            println!("====================================================");
            ir::Printer::context(&ir, &mut std::io::stdout()).unwrap();
            println!("====================================================");
        }
        ir = ir_passes::Monomorphize::transform(&ir);
        if opts.show_ir {
            println!("after mono");
            println!("====================================================");
            ir::Printer::context(&ir, &mut std::io::stdout()).unwrap();
            println!("====================================================");
=======
        pass_pipeline! {opts, ir;
            ip::BuildDomination,
            ip::TypeCheck,
            ip::IntervalCheck,
            ip::Assume,
            ip::HoistFacts,
            ip::Simplify,
            ip::Discharge
>>>>>>> daaa8921
        }
        // Return early if we're asked to dump the interface
        if opts.check {
            return Ok(());
        }
<<<<<<< HEAD
        ir_passes::AssignCheck::do_pass(opts, &mut ir)?;
        ir_passes::BundleElim::do_pass(&mut ir);
        if opts.show_ir {
            println!("after bundle-elim");
            println!("====================================================");
            ir::Printer::context(&ir, &mut std::io::stdout()).unwrap();
            println!("====================================================");
        }
        ir_passes::Compile::compile(ir);
=======
        // TODO(rachit): Once `BundleElim` implements `Visitor`, we can collapse this into
        // one call to `pass_pipeline!`.
        pass_pipeline! {opts, ir; ip::AssignCheck }
        log_time!(ip::BundleElim::do_pass(&mut ir), "BundleElim");
        pass_pipeline! {opts, ir; ip::AssignCheck }
        log_time!(ip::Compile::compile(ir), "Compile");
>>>>>>> daaa8921
        return Ok(());
    }

    // Add default assumption constraints
    let t = Instant::now();
    let ns = passes::Assume::transform(ns);
    log::info!("Assume: {}ms", t.elapsed().as_millis());
    log::debug!("{ns}");

    // Construct a binding
    let bind = binding::ProgBinding::try_from(&ns)?;

    // Interval checking
    let t = Instant::now();
    passes::IntervalCheck::check(opts, &ns, &bind)?;
    log::info!("Interval check: {}ms", t.elapsed().as_millis());

    // User-level @phantom ports
    let t = Instant::now();
    passes::PhantomCheck::check(opts, &ns, &bind)?;
    log::info!("Phantom check: {}ms", t.elapsed().as_millis());

    // Monomorphize the program.
    let t = Instant::now();
    let ns = passes::Monomorphize::transform(ns);
    log::info!("Monomorphize: {}ms", t.elapsed().as_millis());
    log::debug!("{ns}");

    // Bundle elimination
    let t = Instant::now();
    let ns = passes::BundleElim::transform(ns);
    log::info!("Bundle elimination: {}ms", t.elapsed().as_millis());
    log::debug!("{ns}");

    // Rebuild the binding
    let bind = binding::ProgBinding::try_from(&ns)?;

    // Monomorphic Bind check
    let t = Instant::now();
    passes::BindCheck::check(opts, &ns, &bind)?;
    log::info!("Monomorphoic Bind check: {}ms", t.elapsed().as_millis());

    // Monomorphic Interval checking
    let t = Instant::now();
    passes::IntervalCheck::check(opts, &ns, &bind)?;
    log::info!("Monomorphoic Interval check: {}ms", t.elapsed().as_millis());

    // Max state calculation
    let states = passes::MaxStates::check(opts, &ns, &bind)?;

    if opts.dump_interface {
        passes::DumpInterface::print(&ns, &states.max_states);
        return Ok(());
    }

    // Return early if we're asked to dump the interface
    if opts.check {
        return Ok(());
    }
    // Lowering
    let t = Instant::now();
    let Some(ns) =
        passes::Lower::transform_unwrap(ns, states.max_states) else {
            return Err(1);
        };
    log::info!("Lowering: {}ms", t.elapsed().as_millis());
    log::debug!("{ns}");

    // Compilation
    let t = Instant::now();
    backend::compile(ns);
    log::info!("Compilation: {}ms", t.elapsed().as_millis());

    Ok(())
}

fn main() {
    let opts: cmdline::Opts = argh::from_env();
    match run(&opts) {
        Ok(_) => (),
        Err(err) => {
            eprintln!("Compilation failed with {err} errors.");
            if !opts.show_models {
                eprintln!("Run with --show-models to generate assignments for failing constraints.");
            }
            std::process::exit(1)
        }
    }
}<|MERGE_RESOLUTION|>--- conflicted
+++ resolved
@@ -1,11 +1,5 @@
 use filament::{
-<<<<<<< HEAD
-    backend, binding, cmdline, ir,
-    ir_passes::{self},
-    ir_visitor::Visitor,
-=======
     backend, binding, cmdline, ir, ir_passes as ip, log_time, pass_pipeline,
->>>>>>> daaa8921
     passes::{self, Pass},
     resolver::Resolver,
     visitor::{Checker, Transform},
@@ -46,34 +40,6 @@
 
     if opts.ir {
         let mut ir = ir::transform(ns);
-<<<<<<< HEAD
-        ir_passes::BuildDomination::do_pass(opts, &mut ir)?;
-        if opts.show_ir {
-            ir::Printer::context(&ir, &mut std::io::stdout()).unwrap();
-        }
-        ir_passes::TypeCheck::do_pass(opts, &mut ir)?;
-        ir_passes::IntervalCheck::do_pass(opts, &mut ir)?;
-        ir_passes::Assume::do_pass(opts, &mut ir)?;
-        ir_passes::HoistFacts::do_pass(opts, &mut ir)?;
-        ir_passes::Simplify::do_pass(opts, &mut ir)?;
-        ir_passes::Discharge::do_pass(opts, &mut ir)?;
-        // Return early if we're asked to dump the interface
-        if opts.check {
-            return Ok(());
-        }
-        if opts.show_ir {
-            println!("before mono");
-            println!("====================================================");
-            ir::Printer::context(&ir, &mut std::io::stdout()).unwrap();
-            println!("====================================================");
-        }
-        ir = ir_passes::Monomorphize::transform(&ir);
-        if opts.show_ir {
-            println!("after mono");
-            println!("====================================================");
-            ir::Printer::context(&ir, &mut std::io::stdout()).unwrap();
-            println!("====================================================");
-=======
         pass_pipeline! {opts, ir;
             ip::BuildDomination,
             ip::TypeCheck,
@@ -82,30 +48,17 @@
             ip::HoistFacts,
             ip::Simplify,
             ip::Discharge
->>>>>>> daaa8921
         }
         // Return early if we're asked to dump the interface
         if opts.check {
             return Ok(());
         }
-<<<<<<< HEAD
-        ir_passes::AssignCheck::do_pass(opts, &mut ir)?;
-        ir_passes::BundleElim::do_pass(&mut ir);
-        if opts.show_ir {
-            println!("after bundle-elim");
-            println!("====================================================");
-            ir::Printer::context(&ir, &mut std::io::stdout()).unwrap();
-            println!("====================================================");
-        }
-        ir_passes::Compile::compile(ir);
-=======
         // TODO(rachit): Once `BundleElim` implements `Visitor`, we can collapse this into
         // one call to `pass_pipeline!`.
         pass_pipeline! {opts, ir; ip::AssignCheck }
         log_time!(ip::BundleElim::do_pass(&mut ir), "BundleElim");
         pass_pipeline! {opts, ir; ip::AssignCheck }
         log_time!(ip::Compile::compile(ir), "Compile");
->>>>>>> daaa8921
         return Ok(());
     }
 
