use filament::{
    backend, binding, cmdline, ir, ir_passes,
    ir_visitor::Visitor,
    passes::{self, Pass},
    resolver::Resolver,
    visitor::{Checker, Transform},
};
use std::time::Instant;

// Prints out the interface for main component in the input program.
fn run(opts: &cmdline::Opts) -> Result<(), u64> {
    // enable tracing
    env_logger::Builder::from_default_env()
        .format_timestamp(None)
        .format_module_path(false)
        .format_target(false)
        .filter_level(opts.log_level)
        .target(env_logger::Target::Stderr)
        .init();

    let ns = match Resolver::from(opts).parse_namespace() {
        Ok(mut ns) => {
            ns.toplevel = opts.toplevel.clone();
            ns
        }
        Err(e) => {
            eprintln!("Error: {e:?}");
            return Err(1);
        }
    };
    log::debug!("{ns}");

    // Construct a binding
    let bind = binding::ProgBinding::try_from(&ns)?;

    // Bind check
    let t = Instant::now();
    passes::BindCheck::check(opts, &ns, &bind)?;
    log::info!("Parameteric Bind check: {}ms", t.elapsed().as_millis());
    drop(bind);

    if opts.ir {
        let mut ir = ir::transform(ns);
        ir_passes::TypeCheck::do_pass(opts, &mut ir)?;
        ir_passes::IntervalCheck::do_pass(opts, &mut ir)?;
        ir_passes::Assume::do_pass(opts, &mut ir)?;
        ir_passes::HoistFacts::do_pass(opts, &mut ir)?;
        ir_passes::Simplify::do_pass(opts, &mut ir)?;
        if opts.show_ir {
            ir::Printer::context(&ir, &mut std::io::stdout()).unwrap();
        }
        ir_passes::Discharge::do_pass(opts, &mut ir)?;
<<<<<<< HEAD
        // Return early if we're asked to dump the interface
        if opts.check {
            return Ok(());
=======
        ir_passes::BundleElim::do_pass(&mut ir);
        if opts.show_ir {
            ir::Printer::context(&ir, &mut std::io::stdout()).unwrap();
>>>>>>> 1845475b
        }
        ir_passes::Compile::compile(ir);
        return Ok(());
    }

    // Add default assumption constraints
    let t = Instant::now();
    let ns = passes::Assume::transform(ns);
    log::info!("Assume: {}ms", t.elapsed().as_millis());
    log::debug!("{ns}");

    // Construct a binding
    let bind = binding::ProgBinding::try_from(&ns)?;

    // Interval checking
    let t = Instant::now();
    passes::IntervalCheck::check(opts, &ns, &bind)?;
    log::info!("Interval check: {}ms", t.elapsed().as_millis());

    // User-level @phantom ports
    let t = Instant::now();
    passes::PhantomCheck::check(opts, &ns, &bind)?;
    log::info!("Phantom check: {}ms", t.elapsed().as_millis());

    // Monomorphize the program.
    let t = Instant::now();
    let ns = passes::Monomorphize::transform(ns);
    log::info!("Monomorphize: {}ms", t.elapsed().as_millis());
    log::debug!("{ns}");

    // Bundle elimination
    let t = Instant::now();
    let ns = passes::BundleElim::transform(ns);
    log::info!("Bundle elimination: {}ms", t.elapsed().as_millis());
    log::debug!("{ns}");

    // Rebuild the binding
    let bind = binding::ProgBinding::try_from(&ns)?;

    // Monomorphic Bind check
    let t = Instant::now();
    passes::BindCheck::check(opts, &ns, &bind)?;
    log::info!("Monomorphoic Bind check: {}ms", t.elapsed().as_millis());

    // Monomorphic Interval checking
    let t = Instant::now();
    passes::IntervalCheck::check(opts, &ns, &bind)?;
    log::info!("Monomorphoic Interval check: {}ms", t.elapsed().as_millis());

    // Max state calculation
    let states = passes::MaxStates::check(opts, &ns, &bind)?;

    if opts.dump_interface {
        passes::DumpInterface::print(&ns, &states.max_states);
        return Ok(());
    }

    // Return early if we're asked to dump the interface
    if opts.check {
        return Ok(());
    }
    // Lowering
    let t = Instant::now();
    let Some(ns) =
        passes::Lower::transform_unwrap(ns, states.max_states) else {
            return Err(1);
        };
    log::info!("Lowering: {}ms", t.elapsed().as_millis());
    log::debug!("{ns}");

    // Compilation
    let t = Instant::now();
    backend::compile(ns);
    log::info!("Compilation: {}ms", t.elapsed().as_millis());

    Ok(())
}

fn main() {
    let opts: cmdline::Opts = argh::from_env();
    match run(&opts) {
        Ok(_) => (),
        Err(err) => {
            eprintln!("Compilation failed with {err} errors.");
            if !opts.show_models {
                eprintln!("Run with --show-models to generate assignments for failing constraints.");
            }
            std::process::exit(1)
        }
    }
}<|MERGE_RESOLUTION|>--- conflicted
+++ resolved
@@ -46,19 +46,14 @@
         ir_passes::Assume::do_pass(opts, &mut ir)?;
         ir_passes::HoistFacts::do_pass(opts, &mut ir)?;
         ir_passes::Simplify::do_pass(opts, &mut ir)?;
+        ir_passes::Discharge::do_pass(opts, &mut ir)?;
+        ir_passes::BundleElim::do_pass(&mut ir);
         if opts.show_ir {
             ir::Printer::context(&ir, &mut std::io::stdout()).unwrap();
         }
-        ir_passes::Discharge::do_pass(opts, &mut ir)?;
-<<<<<<< HEAD
         // Return early if we're asked to dump the interface
         if opts.check {
             return Ok(());
-=======
-        ir_passes::BundleElim::do_pass(&mut ir);
-        if opts.show_ir {
-            ir::Printer::context(&ir, &mut std::io::stdout()).unwrap();
->>>>>>> 1845475b
         }
         ir_passes::Compile::compile(ir);
         return Ok(());
