use filament::{
    backend, binding, cmdline, ir, ir_passes,
    ir_visitor::Visitor,
    passes::{self, Pass},
    resolver::Resolver,
    visitor::{Checker, Transform},
};
use std::time::Instant;

// Prints out the interface for main component in the input program.
fn run(opts: &cmdline::Opts) -> Result<(), u64> {
    // enable tracing
    env_logger::Builder::from_default_env()
        .format_timestamp(None)
        .format_module_path(false)
        .format_target(false)
        .filter_level(opts.log_level)
        .target(env_logger::Target::Stderr)
        .init();

    let ns = match Resolver::from(opts).parse_namespace() {
        Ok(mut ns) => {
            ns.toplevel = opts.toplevel.clone();
            ns
        }
        Err(e) => {
            eprintln!("Error: {e:?}");
            return Err(1);
        }
    };
    log::debug!("{ns}");

    // Construct a binding
    let bind = binding::ProgBinding::try_from(&ns)?;

    // Bind check
    let t = Instant::now();
    passes::BindCheck::check(opts, &ns, &bind)?;
    log::info!("Parameteric Bind check: {}ms", t.elapsed().as_millis());
    drop(bind);

    if opts.ir {
        let mut ir = ir::transform(ns);
        if opts.show_ir {
            ir::Printer::context(&ir, &mut std::io::stdout()).unwrap();
        }
        ir_passes::TypeCheck::do_pass(opts, &mut ir)?;
        ir_passes::IntervalCheck::do_pass(opts, &mut ir)?;
        ir_passes::Assume::do_pass(opts, &mut ir)?;
        ir_passes::HoistFacts::do_pass(opts, &mut ir)?;
        ir_passes::Simplify::do_pass(opts, &mut ir)?;
        ir_passes::Discharge::do_pass(opts, &mut ir)?;
<<<<<<< HEAD
        // Return early if we're asked to dump the interface
        if opts.check {
            return Ok(());
=======
        if opts.show_ir {
            ir::Printer::context(&ir, &mut std::io::stdout()).unwrap();
>>>>>>> d4a7f9d4
        }
        ir_passes::AssignCheck::do_pass(opts, &mut ir)?;
        ir_passes::BundleElim::do_pass(&mut ir);
        ir_passes::AssignCheck::do_pass(opts, &mut ir)?;
<<<<<<< HEAD
        // ir_passes::LocalPortElim::do_pass(opts, &mut ir)?;
=======
>>>>>>> d4a7f9d4
        ir_passes::Compile::compile(ir);
        return Ok(());
    }

    // Add default assumption constraints
    let t = Instant::now();
    let ns = passes::Assume::transform(ns);
    log::info!("Assume: {}ms", t.elapsed().as_millis());
    log::debug!("{ns}");

    // Construct a binding
    let bind = binding::ProgBinding::try_from(&ns)?;

    // Interval checking
    let t = Instant::now();
    passes::IntervalCheck::check(opts, &ns, &bind)?;
    log::info!("Interval check: {}ms", t.elapsed().as_millis());

    // User-level @phantom ports
    let t = Instant::now();
    passes::PhantomCheck::check(opts, &ns, &bind)?;
    log::info!("Phantom check: {}ms", t.elapsed().as_millis());

    // Monomorphize the program.
    let t = Instant::now();
    let ns = passes::Monomorphize::transform(ns);
    log::info!("Monomorphize: {}ms", t.elapsed().as_millis());
    log::debug!("{ns}");

    // Bundle elimination
    let t = Instant::now();
    let ns = passes::BundleElim::transform(ns);
    log::info!("Bundle elimination: {}ms", t.elapsed().as_millis());
    log::debug!("{ns}");

    // Rebuild the binding
    let bind = binding::ProgBinding::try_from(&ns)?;

    // Monomorphic Bind check
    let t = Instant::now();
    passes::BindCheck::check(opts, &ns, &bind)?;
    log::info!("Monomorphoic Bind check: {}ms", t.elapsed().as_millis());

    // Monomorphic Interval checking
    let t = Instant::now();
    passes::IntervalCheck::check(opts, &ns, &bind)?;
    log::info!("Monomorphoic Interval check: {}ms", t.elapsed().as_millis());

    // Max state calculation
    let states = passes::MaxStates::check(opts, &ns, &bind)?;

    if opts.dump_interface {
        passes::DumpInterface::print(&ns, &states.max_states);
        return Ok(());
    }

    // Return early if we're asked to dump the interface
    if opts.check {
        return Ok(());
    }
    // Lowering
    let t = Instant::now();
    let Some(ns) =
        passes::Lower::transform_unwrap(ns, states.max_states) else {
            return Err(1);
        };
    log::info!("Lowering: {}ms", t.elapsed().as_millis());
    log::debug!("{ns}");

    // Compilation
    let t = Instant::now();
    backend::compile(ns);
    log::info!("Compilation: {}ms", t.elapsed().as_millis());

    Ok(())
}

fn main() {
    let opts: cmdline::Opts = argh::from_env();
    match run(&opts) {
        Ok(_) => (),
        Err(err) => {
            eprintln!("Compilation failed with {err} errors.");
            if !opts.show_models {
                eprintln!("Run with --show-models to generate assignments for failing constraints.");
            }
            std::process::exit(1)
        }
    }
}<|MERGE_RESOLUTION|>--- conflicted
+++ resolved
@@ -50,22 +50,16 @@
         ir_passes::HoistFacts::do_pass(opts, &mut ir)?;
         ir_passes::Simplify::do_pass(opts, &mut ir)?;
         ir_passes::Discharge::do_pass(opts, &mut ir)?;
-<<<<<<< HEAD
+        if opts.show_ir {
+            ir::Printer::context(&ir, &mut std::io::stdout()).unwrap();
+        }
         // Return early if we're asked to dump the interface
         if opts.check {
             return Ok(());
-=======
-        if opts.show_ir {
-            ir::Printer::context(&ir, &mut std::io::stdout()).unwrap();
->>>>>>> d4a7f9d4
         }
         ir_passes::AssignCheck::do_pass(opts, &mut ir)?;
         ir_passes::BundleElim::do_pass(&mut ir);
         ir_passes::AssignCheck::do_pass(opts, &mut ir)?;
-<<<<<<< HEAD
-        // ir_passes::LocalPortElim::do_pass(opts, &mut ir)?;
-=======
->>>>>>> d4a7f9d4
         ir_passes::Compile::compile(ir);
         return Ok(());
     }
