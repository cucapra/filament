--- conflicted
+++ resolved
@@ -41,6 +41,9 @@
 
     if opts.ir {
         let mut ir = ir::transform(ns);
+        if opts.show_ir {
+            ir::Printer::context(&ir, &mut std::io::stdout()).unwrap();
+        }
         ir_passes::TypeCheck::do_pass(opts, &mut ir)?;
         ir_passes::IntervalCheck::do_pass(opts, &mut ir)?;
         ir_passes::Assume::do_pass(opts, &mut ir)?;
@@ -50,18 +53,14 @@
         if opts.show_ir {
             ir::Printer::context(&ir, &mut std::io::stdout()).unwrap();
         }
-<<<<<<< HEAD
         // Return early if we're asked to dump the interface
         if opts.check {
             return Ok(());
         }
-        ir_passes::BundleElim::do_pass(&mut ir);
-=======
         ir_passes::AssignCheck::do_pass(opts, &mut ir)?;
         ir_passes::BundleElim::do_pass(&mut ir);
         ir_passes::AssignCheck::do_pass(opts, &mut ir)?;
         // ir_passes::LocalPortElim::do_pass(opts, &mut ir)?;
->>>>>>> 0378104c
         ir_passes::Compile::compile(ir);
         return Ok(());
     }
