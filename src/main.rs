use filament::{
    backend, binding, cmdline, ir,
    ir_passes::{self},
    ir_visitor::Visitor,
    passes::{self, Pass},
    resolver::Resolver,
    visitor::{Checker, Transform},
};
use std::time::Instant;

// Prints out the interface for main component in the input program.
fn run(opts: &cmdline::Opts) -> Result<(), u64> {
    // enable tracing
    env_logger::Builder::from_default_env()
        .format_timestamp(None)
        .format_module_path(false)
        .format_target(false)
        .filter_level(opts.log_level)
        .target(env_logger::Target::Stderr)
        .init();

    let ns = match Resolver::from(opts).parse_namespace() {
        Ok(mut ns) => {
            ns.toplevel = opts.toplevel.clone();
            ns
        }
        Err(e) => {
            eprintln!("Error: {e:?}");
            return Err(1);
        }
    };
    log::debug!("{ns}");

    // Construct a binding
    let bind = binding::ProgBinding::try_from(&ns)?;

    // Bind check
    let t = Instant::now();
    passes::BindCheck::check(opts, &ns, &bind)?;
    log::info!("Parameteric Bind check: {}ms", t.elapsed().as_millis());
    drop(bind);

    if opts.ir {
        let mut ir = ir::transform(ns);
        ir_passes::TypeCheck::do_pass(opts, &mut ir)?;
        ir_passes::IntervalCheck::do_pass(opts, &mut ir)?;
        ir_passes::Assume::do_pass(opts, &mut ir)?;
        ir_passes::HoistFacts::do_pass(opts, &mut ir)?;
        ir_passes::Simplify::do_pass(opts, &mut ir)?;
        ir_passes::Discharge::do_pass(opts, &mut ir)?;
<<<<<<< HEAD
        if opts.show_ir {
            println!("before mono");
            println!("====================================================");
            ir::Printer::context(&ir, &mut std::io::stdout()).unwrap();
            println!("====================================================");
        }
        if !opts.check {
            ir = ir_passes::Monomorphize::transform(&ir);
        }
        if opts.show_ir {
            println!("after mono");
            println!("====================================================");
            ir::Printer::context(&ir, &mut std::io::stdout()).unwrap();
            println!("====================================================");
        }
        ir_passes::BundleElim::do_pass(&mut ir);
=======
>>>>>>> d4a7f9d4
        if opts.show_ir {
            println!("after bundle-elim");
            println!("====================================================");
            ir::Printer::context(&ir, &mut std::io::stdout()).unwrap();
            println!("====================================================");
        }
        ir_passes::AssignCheck::do_pass(opts, &mut ir)?;
        ir_passes::BundleElim::do_pass(&mut ir);
        ir_passes::AssignCheck::do_pass(opts, &mut ir)?;
        ir_passes::Compile::compile(ir);
        return Ok(());
    }

    // Add default assumption constraints
    let t = Instant::now();
    let ns = passes::Assume::transform(ns);
    log::info!("Assume: {}ms", t.elapsed().as_millis());
    log::debug!("{ns}");

    // Construct a binding
    let bind = binding::ProgBinding::try_from(&ns)?;

    // Interval checking
    let t = Instant::now();
    passes::IntervalCheck::check(opts, &ns, &bind)?;
    log::info!("Interval check: {}ms", t.elapsed().as_millis());

    // User-level @phantom ports
    let t = Instant::now();
    passes::PhantomCheck::check(opts, &ns, &bind)?;
    log::info!("Phantom check: {}ms", t.elapsed().as_millis());

    // Monomorphize the program.
    let t = Instant::now();
    let ns = passes::Monomorphize::transform(ns);
    log::info!("Monomorphize: {}ms", t.elapsed().as_millis());
    log::debug!("{ns}");

    // Bundle elimination
    let t = Instant::now();
    let ns = passes::BundleElim::transform(ns);
    log::info!("Bundle elimination: {}ms", t.elapsed().as_millis());
    log::debug!("{ns}");

    // Rebuild the binding
    let bind = binding::ProgBinding::try_from(&ns)?;

    // Monomorphic Bind check
    let t = Instant::now();
    passes::BindCheck::check(opts, &ns, &bind)?;
    log::info!("Monomorphoic Bind check: {}ms", t.elapsed().as_millis());

    // Monomorphic Interval checking
    let t = Instant::now();
    passes::IntervalCheck::check(opts, &ns, &bind)?;
    log::info!("Monomorphoic Interval check: {}ms", t.elapsed().as_millis());

    // Max state calculation
    let states = passes::MaxStates::check(opts, &ns, &bind)?;

    if opts.dump_interface {
        passes::DumpInterface::print(&ns, &states.max_states);
        return Ok(());
    }

    // Return early if we're asked to dump the interface
    if opts.check {
        return Ok(());
    }
    // Lowering
    let t = Instant::now();
    let Some(ns) =
        passes::Lower::transform_unwrap(ns, states.max_states) else {
            return Err(1);
        };
    log::info!("Lowering: {}ms", t.elapsed().as_millis());
    log::debug!("{ns}");

    // Compilation
    let t = Instant::now();
    backend::compile(ns);
    log::info!("Compilation: {}ms", t.elapsed().as_millis());

    Ok(())
}

fn main() {
    let opts: cmdline::Opts = argh::from_env();
    match run(&opts) {
        Ok(_) => (),
        Err(err) => {
            eprintln!("Compilation failed with {err} errors.");
            if !opts.show_models {
                eprintln!("Run with --show-models to generate assignments for failing constraints.");
            }
            std::process::exit(1)
        }
    }
}<|MERGE_RESOLUTION|>--- conflicted
+++ resolved
@@ -48,7 +48,6 @@
         ir_passes::HoistFacts::do_pass(opts, &mut ir)?;
         ir_passes::Simplify::do_pass(opts, &mut ir)?;
         ir_passes::Discharge::do_pass(opts, &mut ir)?;
-<<<<<<< HEAD
         if opts.show_ir {
             println!("before mono");
             println!("====================================================");
@@ -65,8 +64,6 @@
             println!("====================================================");
         }
         ir_passes::BundleElim::do_pass(&mut ir);
-=======
->>>>>>> d4a7f9d4
         if opts.show_ir {
             println!("after bundle-elim");
             println!("====================================================");
