--- conflicted
+++ resolved
@@ -24,26 +24,12 @@
     };
     log::debug!("{ns}");
 
-<<<<<<< HEAD
-    // Construct a binding
-    let bind = binding::ProgBinding::try_from(&ns)?;
-
-    // Bind check
-    let t = Instant::now();
-    passes::BindCheck::check(opts, &ns, &bind)?;
-    log::info!("Parameteric Bind check: {}ms", t.elapsed().as_millis());
-    drop(bind);
-
-    let mut ir = ir::transform(ns);
-
+    // Transform AST to IR
+    let mut ir = ir::transform(ns)?;
     if opts.dump_after.contains(&"ast-conv".to_string()) {
         ir::Printer::context(&ir, &mut std::io::stdout()).unwrap()
     }
 
-=======
-    // Convert AST to IR
-    let mut ir = ir::transform(ns)?;
->>>>>>> 5df6dbc2
     pass_pipeline! {opts, ir;
         ip::BuildDomination,
         ip::TypeCheck,
