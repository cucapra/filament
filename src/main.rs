--- conflicted
+++ resolved
@@ -28,9 +28,6 @@
     };
     // Initialize the generator
     let mut gen_exec = if ns.requires_gen() {
-<<<<<<< HEAD
-        Some(ns.init_gen(opts.gen_config.clone()))
-=======
         if opts.out_dir.is_none()
             && matches!(opts.backend, cmdline::Backend::Calyx)
         {
@@ -40,8 +37,7 @@
                 "`--out-dir <dir>` to store the generated files."
             ))
         }
-        Some(ns.init_gen(opts.out_dir.clone()))
->>>>>>> f001f1b5
+        Some(ns.init_gen(opts.out_dir.clone(), opts.gen_config.clone()))
     } else {
         None
     };
