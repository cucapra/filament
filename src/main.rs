use filament::{
    backend, binding, cmdline, ir,
    ir_passes::{self},
    ir_visitor::Visitor,
    passes::{self, Pass},
    resolver::Resolver,
    visitor::{Checker, Transform},
};
use std::time::Instant;

// Prints out the interface for main component in the input program.
fn run(opts: &cmdline::Opts) -> Result<(), u64> {
    // enable tracing
    env_logger::Builder::from_default_env()
        .format_timestamp(None)
        .format_module_path(false)
        .format_target(false)
        .filter_level(opts.log_level)
        .target(env_logger::Target::Stderr)
        .init();

    let ns = match Resolver::from(opts).parse_namespace() {
        Ok(mut ns) => {
            ns.toplevel = opts.toplevel.clone();
            ns
        }
        Err(e) => {
            eprintln!("Error: {e:?}");
            return Err(1);
        }
    };
    log::debug!("{ns}");

    // Construct a binding
    let bind = binding::ProgBinding::try_from(&ns)?;

    // Bind check
    let t = Instant::now();
    passes::BindCheck::check(opts, &ns, &bind)?;
    log::info!("Parameteric Bind check: {}ms", t.elapsed().as_millis());
    drop(bind);

    if opts.ir {
        let mut ir = ir::transform(ns);
<<<<<<< HEAD
=======
        ir_passes::BuildDomination::do_pass(opts, &mut ir)?;
>>>>>>> 3627763a
        if opts.show_ir {
            ir::Printer::context(&ir, &mut std::io::stdout()).unwrap();
        }
        ir_passes::TypeCheck::do_pass(opts, &mut ir)?;
        ir_passes::IntervalCheck::do_pass(opts, &mut ir)?;
        ir_passes::Assume::do_pass(opts, &mut ir)?;
        ir_passes::HoistFacts::do_pass(opts, &mut ir)?;
        ir_passes::Simplify::do_pass(opts, &mut ir)?;
        ir_passes::Discharge::do_pass(opts, &mut ir)?;
        // Return early if we're asked to dump the interface
        if opts.check {
            return Ok(());
        }
        if opts.show_ir {
            println!("before mono");
            println!("====================================================");
            ir::Printer::context(&ir, &mut std::io::stdout()).unwrap();
            println!("====================================================");
        }
        ir = ir_passes::Monomorphize::transform(&ir);
        if opts.show_ir {
            println!("after mono");
            println!("====================================================");
            ir::Printer::context(&ir, &mut std::io::stdout()).unwrap();
            println!("====================================================");
        }
        // Return early if we're asked to dump the interface
        if opts.check {
            return Ok(());
        }
        ir_passes::AssignCheck::do_pass(opts, &mut ir)?;
        ir_passes::BundleElim::do_pass(&mut ir);
        if opts.show_ir {
            println!("after bundle-elim");
            println!("====================================================");
            ir::Printer::context(&ir, &mut std::io::stdout()).unwrap();
            println!("====================================================");
        }
        //ir_passes::AssignCheck::do_pass(opts, &mut ir)?;
        //ir_passes::BundleElim::do_pass(&mut ir);
        //ir_passes::AssignCheck::do_pass(opts, &mut ir)?;
        ir_passes::Compile::compile(ir);
        return Ok(());
    }

    // Add default assumption constraints
    let t = Instant::now();
    let ns = passes::Assume::transform(ns);
    log::info!("Assume: {}ms", t.elapsed().as_millis());
    log::debug!("{ns}");

    // Construct a binding
    let bind = binding::ProgBinding::try_from(&ns)?;

    // Interval checking
    let t = Instant::now();
    passes::IntervalCheck::check(opts, &ns, &bind)?;
    log::info!("Interval check: {}ms", t.elapsed().as_millis());

    // User-level @phantom ports
    let t = Instant::now();
    passes::PhantomCheck::check(opts, &ns, &bind)?;
    log::info!("Phantom check: {}ms", t.elapsed().as_millis());

    // Monomorphize the program.
    let t = Instant::now();
    let ns = passes::Monomorphize::transform(ns);
    log::info!("Monomorphize: {}ms", t.elapsed().as_millis());
    log::debug!("{ns}");

    // Bundle elimination
    let t = Instant::now();
    let ns = passes::BundleElim::transform(ns);
    log::info!("Bundle elimination: {}ms", t.elapsed().as_millis());
    log::debug!("{ns}");

    // Rebuild the binding
    let bind = binding::ProgBinding::try_from(&ns)?;

    // Monomorphic Bind check
    let t = Instant::now();
    passes::BindCheck::check(opts, &ns, &bind)?;
    log::info!("Monomorphoic Bind check: {}ms", t.elapsed().as_millis());

    // Monomorphic Interval checking
    let t = Instant::now();
    passes::IntervalCheck::check(opts, &ns, &bind)?;
    log::info!("Monomorphoic Interval check: {}ms", t.elapsed().as_millis());

    // Max state calculation
    let states = passes::MaxStates::check(opts, &ns, &bind)?;

    if opts.dump_interface {
        passes::DumpInterface::print(&ns, &states.max_states);
        return Ok(());
    }

    // Return early if we're asked to dump the interface
    if opts.check {
        return Ok(());
    }
    // Lowering
    let t = Instant::now();
    let Some(ns) =
        passes::Lower::transform_unwrap(ns, states.max_states) else {
            return Err(1);
        };
    log::info!("Lowering: {}ms", t.elapsed().as_millis());
    log::debug!("{ns}");

    // Compilation
    let t = Instant::now();
    backend::compile(ns);
    log::info!("Compilation: {}ms", t.elapsed().as_millis());

    Ok(())
}

fn main() {
    let opts: cmdline::Opts = argh::from_env();
    match run(&opts) {
        Ok(_) => (),
        Err(err) => {
            eprintln!("Compilation failed with {err} errors.");
            if !opts.show_models {
                eprintln!("Run with --show-models to generate assignments for failing constraints.");
            }
            std::process::exit(1)
        }
    }
}<|MERGE_RESOLUTION|>--- conflicted
+++ resolved
@@ -42,10 +42,7 @@
 
     if opts.ir {
         let mut ir = ir::transform(ns);
-<<<<<<< HEAD
-=======
         ir_passes::BuildDomination::do_pass(opts, &mut ir)?;
->>>>>>> 3627763a
         if opts.show_ir {
             ir::Printer::context(&ir, &mut std::io::stdout()).unwrap();
         }
