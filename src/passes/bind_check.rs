--- conflicted
+++ resolved
@@ -1,10 +1,6 @@
 use crate::{
     binding::{self, InvIdx},
-<<<<<<< HEAD
-    core, diagnostics,
-=======
     cmdline, core, diagnostics,
->>>>>>> 516f5e4b
     errors::Error,
     utils::{self, GPosIdx},
     visitor::{self, Traverse},
@@ -52,24 +48,14 @@
     fn expr(&mut self, expr: &core::Expr, pos: GPosIdx) {
         for abs in expr.exprs() {
             if !self.vars.iter().chain(self.vars.iter()).contains(abs) {
-<<<<<<< HEAD
-                let err =
-                    Error::undefined(*abs, "parameter")
-                        .add_note(self.diag.add_info(
-=======
                 let err = Error::undefined(*abs, "parameter").add_note(
                     self.diag.add_info(
->>>>>>> 516f5e4b
                         format!(
                             "parameter `{abs}' is not defined in the signature"
                         ),
                         pos,
-<<<<<<< HEAD
-                    ));
-=======
                     ),
                 );
->>>>>>> 516f5e4b
                 self.diag.add_error(err);
             }
         }
