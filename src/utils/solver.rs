--- conflicted
+++ resolved
@@ -234,33 +234,23 @@
 
         for fact in asserts {
             if let Some(model) = self.check_fact(fact.constraint(), &vars) {
-<<<<<<< HEAD
-                let info = diag.add_message(model);
-                diag.add_error(Error::from(fact).add_note(info));
-=======
                 let mut err = Error::from(fact);
                 if self.show_models {
                     let info = diag.add_message(model);
                     err = err.add_note(info)
                 }
                 diag.add_error(err);
->>>>>>> 516f5e4b
             }
         }
         for share in sharing {
             if let Some(model) =
                 self.check_fact(&SExp::from(share.clone()), &vars)
             {
-<<<<<<< HEAD
-                let info = diag.add_message(model);
-                let err = share.error(diag).add_note(info);
-=======
                 let mut err = share.error(diag);
                 if self.show_models {
                     let info = diag.add_message(model);
                     err = err.add_note(info)
                 }
->>>>>>> 516f5e4b
                 diag.add_error(err);
             }
         }
