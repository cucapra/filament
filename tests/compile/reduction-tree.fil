--- conflicted
+++ resolved
@@ -10,10 +10,6 @@
 ) {
     bundle in[4]: for<i> [@G, @G+1] 32;
     in{0} = in0; in{1} = in1; in{2} = in2; in{3} = in3;
-<<<<<<< HEAD
-    reduce := new ReduceAdd[32, 4, 2]<@G>(in{0..4});
-=======
-    reduce := new ReduceAdd[32, 4]<G>(in{0..4});
->>>>>>> d7a209b3
+    reduce := new ReduceAdd[32, 4]<@G>(in{0..4});
     out = reduce.out;
 }