--- conflicted
+++ resolved
@@ -23,11 +23,7 @@
     in{0} = i0; in{1} = i1; in{2} = i2;
     in{3} = i3; in{4} = i4; in{5} = i5;
 
-<<<<<<< HEAD
-    ser := new GenSerialize[32, 3, 2, 3, 6]<@G>(in{0..6});
-=======
-    ser := new Serialize[32, 3, 2, 3, 6]<G>(in{0..6});
->>>>>>> d7a209b3
+    ser := new Serialize[32, 3, 2, 3, 6]<@G>(in{0..6});
 
     o0 = ser.out{0}; o1 = ser.out{1}; o2 = ser.out{2};
     o3 = ser.out{3}; o4 = ser.out{4}; o5 = ser.out{5};
