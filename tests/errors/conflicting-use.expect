---CODE---
1
---STDERR---
error: instance must be shared with sufficient delay
  ┌─ ./primitives/sequential.fil:3:18
  │
3 │ comp Mult[#W]<G: 2>(
  │                  ^ delay requires 2 cycle between event but reuse may occur after |(0-1)| cycles
  │
  ┌─ tests/errors/conflicting-use.fil:8:3
  │
8 │   m0 := M<G>(10, 20);
  │   -- invocation starts at `G'
9 │   m1 := M<G+1>(30, 40);
  │   -- invocation starts at `G+1'
<<<<<<< HEAD
  │
  = assignment violates constraint: G=0

error: instance must be shared with sufficient delay
  ┌─ ./primitives/sequential.fil:3:18
  │
3 │ comp Mult[#W]<G: 2>(
  │                  ^ delay requires 2 cycle between event but reuse may occur after 1 cycles
  │
  ┌─ tests/errors/conflicting-use.fil:8:3
  │
8 │   m0 := M<G>(10, 20);
  │   -- invocation starts at `G'
9 │   m1 := M<G+1>(30, 40);
  │   -- invocation starts at `G+1'
  │
  = assignment violates constraint: G=0
=======

error: instance must be shared with sufficient delay
  ┌─ ./primitives/sequential.fil:3:18
  │
3 │ comp Mult[#W]<G: 2>(
  │                  ^ delay requires 2 cycle between event but reuse may occur after 1 cycles
  │
  ┌─ tests/errors/conflicting-use.fil:8:3
  │
8 │   m0 := M<G>(10, 20);
  │   -- invocation starts at `G'
9 │   m1 := M<G+1>(30, 40);
  │   -- invocation starts at `G+1'
>>>>>>> 516f5e4b

Compilation failed with 2 errors.
Run with --show-models to generate assignments for failing constraints.<|MERGE_RESOLUTION|>--- conflicted
+++ resolved
@@ -13,9 +13,6 @@
   │   -- invocation starts at `G'
 9 │   m1 := M<G+1>(30, 40);
   │   -- invocation starts at `G+1'
-<<<<<<< HEAD
-  │
-  = assignment violates constraint: G=0
 
 error: instance must be shared with sufficient delay
   ┌─ ./primitives/sequential.fil:3:18
@@ -29,23 +26,6 @@
   │   -- invocation starts at `G'
 9 │   m1 := M<G+1>(30, 40);
   │   -- invocation starts at `G+1'
-  │
-  = assignment violates constraint: G=0
-=======
-
-error: instance must be shared with sufficient delay
-  ┌─ ./primitives/sequential.fil:3:18
-  │
-3 │ comp Mult[#W]<G: 2>(
-  │                  ^ delay requires 2 cycle between event but reuse may occur after 1 cycles
-  │
-  ┌─ tests/errors/conflicting-use.fil:8:3
-  │
-8 │   m0 := M<G>(10, 20);
-  │   -- invocation starts at `G'
-9 │   m1 := M<G+1>(30, 40);
-  │   -- invocation starts at `G+1'
->>>>>>> 516f5e4b
 
 Compilation failed with 2 errors.
 Run with --show-models to generate assignments for failing constraints.