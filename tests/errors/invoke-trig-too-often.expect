---CODE---
1
---STDERR---
error: event provided to invocation triggers more often that invocation's event's delay allows
  ┌─ tests/errors/invoke-trig-too-often.fil:9:18
  │
2 │   comp Mult<G: 5>(
  │                - invocation's event is allowed to trigger every 5 cycles
  ·
7 │ comp Main<T: 3>(@interface[T] go_T: 1) -> () {
  │              - this event triggers every 3 cycles
8 │   M := new Mult;
9 │   m0 := invoke M<T+1>;
  │                  ^^^ event provided to invoke triggers too often
<<<<<<< HEAD
  │
  = assignment violates constraint: T=0
=======
>>>>>>> 516f5e4b

Compilation failed with 1 errors.
Run with --show-models to generate assignments for failing constraints.<|MERGE_RESOLUTION|>--- conflicted
+++ resolved
@@ -12,11 +12,6 @@
 8 │   M := new Mult;
 9 │   m0 := invoke M<T+1>;
   │                  ^^^ event provided to invoke triggers too often
-<<<<<<< HEAD
-  │
-  = assignment violates constraint: T=0
-=======
->>>>>>> 516f5e4b
 
 Compilation failed with 1 errors.
 Run with --show-models to generate assignments for failing constraints.