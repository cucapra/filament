---CODE---
1
---STDERR---
error: source port must be available longer than the destination port requires
   ┌─ tests/errors/poly-mismatch.fil:12:28
   │
12 │     a := new Add[#W]<G+#W>(s.out, acc);
   │                            ^^^^^ source is available for @[G+#N, G+(#N+1)]
   │
   ┌─ ./primitives/core.fil:11:13
   │
11 │     @[G, L] left: #WIDTH,
   │             ---- destination's requirement @[G+#W, G+(#W+1)]
<<<<<<< HEAD
   │
   = assignment violates constraint: G=0, W=1, N=2

error: source port must be available longer than the destination port requires
   ┌─ tests/errors/poly-mismatch.fil:12:28
   │
12 │     a := new Add[#W]<G+#W>(s.out, acc);
   │                            ^^^^^ source is available for @[G+#N, G+(#N+1)]
   │
   ┌─ ./primitives/core.fil:11:13
   │
11 │     @[G, L] left: #WIDTH,
   │             ---- destination's requirement @[G+#W, G+(#W+1)]
   │
   = assignment violates constraint: G=0, W=1, N=0

error: source port must be available longer than the destination port requires
   ┌─ tests/errors/poly-mismatch.fil:12:35
   │
12 │     a := new Add[#W]<G+#W>(s.out, acc);
   │                                   ^^^ source is available for @[G+#N, G+(#N+1)]
   │
   ┌─ ./primitives/core.fil:12:13
   │
12 │     @[G, L] right: #WIDTH,
   │             ----- destination's requirement @[G+#W, G+(#W+1)]
   │
   = assignment violates constraint: G=0, W=1, N=2
=======
>>>>>>> 516f5e4b

error: source port must be available longer than the destination port requires
   ┌─ tests/errors/poly-mismatch.fil:12:35
   │
12 │     a := new Add[#W]<G+#W>(s.out, acc);
   │                                   ^^^ source is available for @[G+#N, G+(#N+1)]
   │
   ┌─ ./primitives/core.fil:12:13
   │
12 │     @[G, L] right: #WIDTH,
   │             ----- destination's requirement @[G+#W, G+(#W+1)]
<<<<<<< HEAD
   │
   = assignment violates constraint: G=0, W=1, N=0
=======
>>>>>>> 516f5e4b

error: source port must be available longer than the destination port requires
   ┌─ tests/errors/poly-mismatch.fil:13:11
   │
13 │     out = a.out;
   │     ---   ^^^^^ source is available for @[G+#W, G+(#W+1)]
   │     │      
   │     destination's requirement @[G+#N, G+(#N+1)]
<<<<<<< HEAD
   │
   = assignment violates constraint: G=0, W=1, N=2

error: source port must be available longer than the destination port requires
   ┌─ tests/errors/poly-mismatch.fil:13:11
   │
13 │     out = a.out;
   │     ---   ^^^^^ source is available for @[G+#W, G+(#W+1)]
   │     │      
   │     destination's requirement @[G+#N, G+(#N+1)]
   │
   = assignment violates constraint: G=0, W=1, N=0

error: source port must be available longer than the destination port requires
=======

error: source port must be available longer than the destination port requires
>>>>>>> 516f5e4b
   ┌─ tests/errors/poly-mismatch.fil:20:11
   │
20 │     out = s.out;
   │     ---   ^^^^^ source is available for @[G+2, G+3]
   │     │      
   │     destination's requirement @[G+4, G+5]
<<<<<<< HEAD
   │
   = assignment violates constraint: G=0
=======
>>>>>>> 516f5e4b

Compilation failed with 4 errors.
Run with --show-models to generate assignments for failing constraints.<|MERGE_RESOLUTION|>--- conflicted
+++ resolved
@@ -11,22 +11,6 @@
    │
 11 │     @[G, L] left: #WIDTH,
    │             ---- destination's requirement @[G+#W, G+(#W+1)]
-<<<<<<< HEAD
-   │
-   = assignment violates constraint: G=0, W=1, N=2
-
-error: source port must be available longer than the destination port requires
-   ┌─ tests/errors/poly-mismatch.fil:12:28
-   │
-12 │     a := new Add[#W]<G+#W>(s.out, acc);
-   │                            ^^^^^ source is available for @[G+#N, G+(#N+1)]
-   │
-   ┌─ ./primitives/core.fil:11:13
-   │
-11 │     @[G, L] left: #WIDTH,
-   │             ---- destination's requirement @[G+#W, G+(#W+1)]
-   │
-   = assignment violates constraint: G=0, W=1, N=0
 
 error: source port must be available longer than the destination port requires
    ┌─ tests/errors/poly-mismatch.fil:12:35
@@ -38,26 +22,6 @@
    │
 12 │     @[G, L] right: #WIDTH,
    │             ----- destination's requirement @[G+#W, G+(#W+1)]
-   │
-   = assignment violates constraint: G=0, W=1, N=2
-=======
->>>>>>> 516f5e4b
-
-error: source port must be available longer than the destination port requires
-   ┌─ tests/errors/poly-mismatch.fil:12:35
-   │
-12 │     a := new Add[#W]<G+#W>(s.out, acc);
-   │                                   ^^^ source is available for @[G+#N, G+(#N+1)]
-   │
-   ┌─ ./primitives/core.fil:12:13
-   │
-12 │     @[G, L] right: #WIDTH,
-   │             ----- destination's requirement @[G+#W, G+(#W+1)]
-<<<<<<< HEAD
-   │
-   = assignment violates constraint: G=0, W=1, N=0
-=======
->>>>>>> 516f5e4b
 
 error: source port must be available longer than the destination port requires
    ┌─ tests/errors/poly-mismatch.fil:13:11
@@ -66,36 +30,14 @@
    │     ---   ^^^^^ source is available for @[G+#W, G+(#W+1)]
    │     │      
    │     destination's requirement @[G+#N, G+(#N+1)]
-<<<<<<< HEAD
-   │
-   = assignment violates constraint: G=0, W=1, N=2
 
 error: source port must be available longer than the destination port requires
-   ┌─ tests/errors/poly-mismatch.fil:13:11
-   │
-13 │     out = a.out;
-   │     ---   ^^^^^ source is available for @[G+#W, G+(#W+1)]
-   │     │      
-   │     destination's requirement @[G+#N, G+(#N+1)]
-   │
-   = assignment violates constraint: G=0, W=1, N=0
-
-error: source port must be available longer than the destination port requires
-=======
-
-error: source port must be available longer than the destination port requires
->>>>>>> 516f5e4b
    ┌─ tests/errors/poly-mismatch.fil:20:11
    │
 20 │     out = s.out;
    │     ---   ^^^^^ source is available for @[G+2, G+3]
    │     │      
    │     destination's requirement @[G+4, G+5]
-<<<<<<< HEAD
-   │
-   = assignment violates constraint: G=0
-=======
->>>>>>> 516f5e4b
 
 Compilation failed with 4 errors.
 Run with --show-models to generate assignments for failing constraints.