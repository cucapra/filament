---CODE---
1
---STDERR---
error: Cannot prove constraint 10 >= max(G+2, G+11) - min(G, G+9)
   ┌─ tests/errors/share-range.fil:4:11
   │
 4 │ comp Main<G: 10>(
   │           ^^^^^ event's delay must be longer than the difference between minimum start time and maximum end time of all invocations
   ·
13 │   m0 := M<G>(l0, r0);
   │           - event use starts at `G' and ends at `G+2'
14 │   m1 := M<G+9>(l1, r1);
   │           --- event use starts at `G+9' and ends at `G+11'
<<<<<<< HEAD
   │
   = assignment violates constraint: G=0
=======
>>>>>>> 516f5e4b

Compilation failed with 1 errors.
Run with --show-models to generate assignments for failing constraints.<|MERGE_RESOLUTION|>--- conflicted
+++ resolved
@@ -11,11 +11,6 @@
    │           - event use starts at `G' and ends at `G+2'
 14 │   m1 := M<G+9>(l1, r1);
    │           --- event use starts at `G+9' and ends at `G+11'
-<<<<<<< HEAD
-   │
-   = assignment violates constraint: G=0
-=======
->>>>>>> 516f5e4b
 
 Compilation failed with 1 errors.
 Run with --show-models to generate assignments for failing constraints.