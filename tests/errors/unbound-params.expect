---CODE---
1
---STDERR---
error: undefined parameter name: K
  ┌─ tests/errors/unbound-params.fil:6:5
  │
6 │     @[G, G+#K] a: #P,
  │     ^^^^^^^^^^ parameter `K' is not defined in the signature

error: undefined parameter name: P
  ┌─ tests/errors/unbound-params.fil:6:19
  │
6 │     @[G, G+#K] a: #P,
  │                   ^^ parameter `P' is not defined in the signature

error: undefined parameter name: M
  ┌─ tests/errors/unbound-params.fil:5:22
  │
5 │ comp main[#W, #L]<G: #M>(
  │                      ^^ parameter `M' is not defined in the signature

error: undefined event name: L
  ┌─ tests/errors/unbound-params.fil:7:15
  │
7 │ ) -> () where #W+#N+L > L+1 {
  │               ^^^^^^^^^^^^^^ event `L' is not defined in the signature

error: undefined parameter name: N
  ┌─ tests/errors/unbound-params.fil:7:15
  │
7 │ ) -> () where #W+#N+L > L+1 {
  │               ^^^^^^^^^^^^^^ parameter `N' is not defined in the signature

error: undefined parameter name: J
  ┌─ tests/errors/unbound-params.fil:8:22
  │
8 │     a := new Add[#W, #J]<L+#N>(a);
  │                      ^^ parameter `J' is not defined in the signature

error: undefined event name: L
  ┌─ tests/errors/unbound-params.fil:8:26
  │
8 │     a := new Add[#W, #J]<L+#N>(a);
  │                          ^^^^ event `L' is not defined in the signature

error: undefined parameter name: N
  ┌─ tests/errors/unbound-params.fil:8:26
  │
8 │     a := new Add[#W, #J]<L+#N>(a);
  │                          ^^^^ parameter `N' is not defined in the signature

<<<<<<< HEAD
Compilation failed with 8 errors.
=======
Compilation failed with 8 errors.
Run with --show-models to generate assignments for failing constraints.
>>>>>>> 516f5e4b
<|MERGE_RESOLUTION|>--- conflicted
+++ resolved
@@ -49,9 +49,5 @@
 8 │     a := new Add[#W, #J]<L+#N>(a);
   │                          ^^^^ parameter `N' is not defined in the signature
 
-<<<<<<< HEAD
 Compilation failed with 8 errors.
-=======
-Compilation failed with 8 errors.
-Run with --show-models to generate assignments for failing constraints.
->>>>>>> 516f5e4b
+Run with --show-models to generate assignments for failing constraints.