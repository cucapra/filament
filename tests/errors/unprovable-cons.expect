--- conflicted
+++ resolved
@@ -9,11 +9,6 @@
   ·
 8 │   @[G, G+1] left: 32,
   │   ^^^^^^^^^ signal lasts for 1 cycle(s)
-<<<<<<< HEAD
-  │
-  = assignment violates constraint: G=0, L=0
-=======
->>>>>>> 516f5e4b
 
 error: invocation violates component's constraint
    ┌─ ./primitives/./state.fil:11:11
@@ -25,11 +20,6 @@
    │
 14 │   l0 := L<G, L+1>(left);
    │   -- invocation violates component's constraint
-<<<<<<< HEAD
-   │
-   = assignment violates constraint: G=0, L=0
-=======
->>>>>>> 516f5e4b
 
 error: source port must be available longer than the destination port requires
    ┌─ tests/errors/unprovable-cons.fil:15:9
@@ -38,13 +28,6 @@
    │   ---   ^^^^^^ source is available for @[G+1, L+1]
    │   │      
    │   destination's requirement @[L+2, L+3]
-<<<<<<< HEAD
-   │
-   = assignment violates constraint: G=2, L=0
 
 Compilation failed with 3 errors.
-=======
-
-Compilation failed with 3 errors.
-Run with --show-models to generate assignments for failing constraints.
->>>>>>> 516f5e4b
+Run with --show-models to generate assignments for failing constraints.