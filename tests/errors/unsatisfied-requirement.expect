--- conflicted
+++ resolved
@@ -11,11 +11,6 @@
    │
 25 │     @[G, L] left: #WIDTH,
    │             ---- destination's requirement @[G+1, G+2]
-<<<<<<< HEAD
-   │
-   = assignment violates constraint: G=0
-=======
->>>>>>> 516f5e4b
 
 error: source port must be available longer than the destination port requires
    ┌─ tests/errors/unsatisfied-requirement.fil:12:9
@@ -24,11 +19,6 @@
    │   ---   ^^^^^^ source is available for @[G+1, G+2]
    │   │      
    │   destination's requirement @[G+3, G+4]
-<<<<<<< HEAD
-   │
-   = assignment violates constraint: G=0
-=======
->>>>>>> 516f5e4b
 
 Compilation failed with 2 errors.
 Run with --show-models to generate assignments for failing constraints.