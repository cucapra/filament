import "fp-add.fil";
import "primitives/math/float.fil";
import "primitives/flopoco/def.fil";

extern "fp-add.sv" {
  comp IEEE_SP_FP_ADDER<'G: 1>(
    clk: 1,
    reset: 1,
    _go: interface['G],
     Number1: ['G, 'G+1] 32,
     Number2: ['G, 'G+1] 32,
  ) -> (
     Result: ['G+4, 'G+5] 32,
  );
}

extern "fp-add-nopipe.sv" {
  comp IEEE_SP_FP_ADDER_NOPIPE<'G: 1>(
    clk: 1,
    reset: 1,
    _go: interface['G],
     Number1: ['G, 'G+1] 32,
     Number2: ['G, 'G+1] 32,
  ) -> (
     Result: ['G, 'G+1] 32,
  );
}

comp main<'G: 1>(
  go: interface['G],
   left: ['G, 'G+1] 32,
   right: ['G, 'G+1] 32,
) -> (
   out: ['G+4, 'G+5] 32,
   verilog_pipe: ['G+4, 'G+5] 32,
   verilog_nopipe: ['G, 'G+1] 32,
   filament_lib: ['G, 'G+1] 32,
<<<<<<< HEAD
   flopoco: ['G+L_Flopoco, 'G+L_Flopoco+1] 32,
  //  flopoco_IEEE: ['G+L_Flopoco_IEEE, 'G+L_Flopoco_IEEE+1] 32,
) with {
  some L_Flopoco where L_Flopoco >= 0;
  // some L_Flopoco_IEEE where L_Flopoco_IEEE >= 0;
=======
  //  flopoco: ['G+L_Flopoco, 'G+L_Flopoco+1] 32,
   flopoco_IEEE: ['G+L_Flopoco_IEEE, 'G+L_Flopoco_IEEE+1] 32,
) with {
  // some L_Flopoco where L_Flopoco >= 0;
  some L_Flopoco_IEEE where L_Flopoco_IEEE >= 0;
>>>>>>> e46e63db
}
{
  fil := new FilFPAdd<'G>(left, right);
  ver := new IEEE_SP_FP_ADDER<'G>(left, right);
  ver_np := new IEEE_SP_FP_ADDER_NOPIPE<'G>(left, right);
  prim := new FAdd[32, 8, 23]<'G>(left, right);

  // Flopoco Addition
<<<<<<< HEAD
  FPtoFLO1 := new InputIEEE[8, 23, 8, 23];
  FPtoFLO2 := new InputIEEE[8, 23, 8, 23];
  FLOAdd := new FPAdd[8, 23];
  FLOtoFP := new OutputIEEE[8, 23, 8, 23];

  left_flopoco := FPtoFLO1<'G>(left);
  right_flopoco := FPtoFLO2<'G>(right);
  flo_add := FLOAdd<'G+FPtoFLO1::L>(left_flopoco.R, right_flopoco.R);
  out_fp := FLOtoFP<'G+FPtoFLO1::L+FLOAdd::L>(flo_add.R);
  L_Flopoco := FPtoFLO1::L + FLOAdd::L + FLOtoFP::L;
  flopoco = out_fp.R;
=======
  // FPtoFLO1 := new InputIEEE[8, 23, 8, 23];
  // FPtoFLO2 := new InputIEEE[8, 23, 8, 23];
  // FLOAdd := new FPAdd[8, 23];
  // FLOtoFP := new OutputIEEE[8, 23, 8, 23];

  // left_flopoco := FPtoFLO1<'G>(left);
  // right_flopoco := FPtoFLO2<'G>(right);
  // flo_add := FLOAdd<'G+FPtoFLO1::L>(left_flopoco.R, right_flopoco.R);
  // out_fp := FLOtoFP<'G+FPtoFLO1::L+FLOAdd::L>(flo_add.R);
  // L_Flopoco := FPtoFLO1::L + FLOAdd::L + FLOtoFP::L;
  // flopoco = out_fp.R;

  // Flopoco IEEE Addition
  FLOAddIEEE := new IEEEFPAdd[8, 23];
  flo_add_ieee := FLOAddIEEE<'G>(left, right);
  flopoco_IEEE = flo_add_ieee.R;
  L_Flopoco_IEEE := FLOAddIEEE::L;
>>>>>>> e46e63db

  out = fil.out;
  verilog_pipe = ver.Result;
  verilog_nopipe = ver_np.Result;
  filament_lib = prim.out;
}<|MERGE_RESOLUTION|>--- conflicted
+++ resolved
@@ -35,19 +35,11 @@
    verilog_pipe: ['G+4, 'G+5] 32,
    verilog_nopipe: ['G, 'G+1] 32,
    filament_lib: ['G, 'G+1] 32,
-<<<<<<< HEAD
-   flopoco: ['G+L_Flopoco, 'G+L_Flopoco+1] 32,
-  //  flopoco_IEEE: ['G+L_Flopoco_IEEE, 'G+L_Flopoco_IEEE+1] 32,
-) with {
-  some L_Flopoco where L_Flopoco >= 0;
-  // some L_Flopoco_IEEE where L_Flopoco_IEEE >= 0;
-=======
   //  flopoco: ['G+L_Flopoco, 'G+L_Flopoco+1] 32,
    flopoco_IEEE: ['G+L_Flopoco_IEEE, 'G+L_Flopoco_IEEE+1] 32,
 ) with {
   // some L_Flopoco where L_Flopoco >= 0;
   some L_Flopoco_IEEE where L_Flopoco_IEEE >= 0;
->>>>>>> e46e63db
 }
 {
   fil := new FilFPAdd<'G>(left, right);
@@ -56,7 +48,6 @@
   prim := new FAdd[32, 8, 23]<'G>(left, right);
 
   // Flopoco Addition
-<<<<<<< HEAD
   FPtoFLO1 := new InputIEEE[8, 23, 8, 23];
   FPtoFLO2 := new InputIEEE[8, 23, 8, 23];
   FLOAdd := new FPAdd[8, 23];
@@ -68,25 +59,12 @@
   out_fp := FLOtoFP<'G+FPtoFLO1::L+FLOAdd::L>(flo_add.R);
   L_Flopoco := FPtoFLO1::L + FLOAdd::L + FLOtoFP::L;
   flopoco = out_fp.R;
-=======
-  // FPtoFLO1 := new InputIEEE[8, 23, 8, 23];
-  // FPtoFLO2 := new InputIEEE[8, 23, 8, 23];
-  // FLOAdd := new FPAdd[8, 23];
-  // FLOtoFP := new OutputIEEE[8, 23, 8, 23];
-
-  // left_flopoco := FPtoFLO1<'G>(left);
-  // right_flopoco := FPtoFLO2<'G>(right);
-  // flo_add := FLOAdd<'G+FPtoFLO1::L>(left_flopoco.R, right_flopoco.R);
-  // out_fp := FLOtoFP<'G+FPtoFLO1::L+FLOAdd::L>(flo_add.R);
-  // L_Flopoco := FPtoFLO1::L + FLOAdd::L + FLOtoFP::L;
-  // flopoco = out_fp.R;
 
   // Flopoco IEEE Addition
   FLOAddIEEE := new IEEEFPAdd[8, 23];
   flo_add_ieee := FLOAddIEEE<'G>(left, right);
   flopoco_IEEE = flo_add_ieee.R;
   L_Flopoco_IEEE := FLOAddIEEE::L;
->>>>>>> e46e63db
 
   out = fil.out;
   verilog_pipe = ver.Result;
