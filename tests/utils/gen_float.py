--- conflicted
+++ resolved
@@ -140,7 +140,6 @@
     j = json.load(fd)
     if args.dtype == "f32":
         assert args.width[0] == 32
-        print(args.width[1])
 
         def conv(arr):
             return [
@@ -181,21 +180,21 @@
     Generate random floating point data and print out as JSON
     """
 
+    # Default bound value
+    if math.isnan(args.bound):
+        args.bound = 2 ** (args.width[0] * args.width[1])
+
     # Dictionary mapping each field to a list of values
     fields = {k: [] for k in args.fields}
     for _ in range(args.count):
         for k in args.fields:
-<<<<<<< HEAD
             v = 0
             if args.dtype == "f32":
                 assert args.width[0] == 32
                 for _ in range(args.width[1]):
-                    v = (v << 32) + f32_as_int(0)
+                    v = (v << 32) + f32_as_int(random.uniform(-args.bound, args.bound))
             elif args.dtype == "bits":
-                v = random.randint(0, 2 ** (args.width[0] * args.width[1]) - 1)
-=======
-            v = random.randint(0, 2**args.width - 1)
->>>>>>> 53c60e99
+                v = random.randint(0, args.bound - 1)
             fields[k].append(v)
 
     print(json.dumps(fields, indent=2))
@@ -208,7 +207,6 @@
 
     gen_parser = subparsers.add_parser("gen")
     gen_parser.add_argument(
-<<<<<<< HEAD
         "--count", type=int, default=1, help="Number of random data to generate"
     )
     gen_parser.add_argument("--width", nargs=2, type=int, default=[32, 1])
@@ -217,13 +215,9 @@
     gen_parser.add_argument(
         "-dt", "--dtype", default="f32", help="Data type to treat inputs as"
     )
-=======
-        "count", type=int, default=1, help="Number of random data to generate"
-    )
-    gen_parser.add_argument("--width", type=int, default=32)
-    gen_parser.set_defaults(func=random_data)
-    gen_parser.add_argument("--fields", nargs="+", default=["left", "right"])
->>>>>>> 53c60e99
+    gen_parser.add_argument(
+        "--bound", type=float, default=float("nan"), help="Bound for random data"
+    )
 
     to_float_parser = subparsers.add_parser("to_float")
     to_float_parser.add_argument("-f", "--file", help="JSON file to be converted")
@@ -238,7 +232,6 @@
 
     check_parser = subparsers.add_parser("check")
     check_parser.add_argument("-f", "--file", help="JSON file to be checked")
-<<<<<<< HEAD
     check_parser.add_argument(
         "-dt", "--dtype", default="f32", help="Data type to treat inputs as"
     )
@@ -246,8 +239,6 @@
     check_parser.add_argument(
         "--epsilon", type=float, default=0, help="Tolerance for floating point error"
     )
-=======
->>>>>>> 53c60e99
     check_parser.add_argument(
         "--fields",
         nargs="+",
